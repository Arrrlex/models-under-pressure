[project]
name = "models-under-pressure"
version = "0.1.0"
description = "Add your description here"
readme = "README.md"
authors = [
    { name = "Arrrlex", email = "me+github@alexmck.com" }
]
requires-python = ">=3.12"
dependencies = [
    "accelerate>=1.4.0",
    "jaxtyping>=0.2.38",
    "joblib>=1.4.2",
    "matplotlib>=3.10.0",
    "numpy<2",
    "openai>=1.63.2",
    "pandas>=2.2.3",
    "plotly>=6.0.0",
    "python-dotenv>=1.0.1",
    "streamlit>=1.42.1",
    "scikit-learn>=1.6.1",
    "seaborn>=0.13.2",
    "torch>=2.6",
    "torchvision>=0.17.2",
    "tqdm>=4.67.1",
    "transformers>=4.50.0",
    "typeguard>=4.4.2",
    "wandb>=0.19.6",
    "wordcloud>=1.9.4",
    "pandas-stubs>=2.2.3.241126",
    "huggingface>=0.0.1",
    "datasets>=3.3.2",
    "kaggle>=1.6.17",
    "spacy>=3.8.4",
    "typer>=0.15.2",
    "einops>=0.8.1",
    "deprecated>=1.2.18",
    "h5py>=3.13.0",
    "omegaconf>=2.3.0",
    "hydra-core>=1.3.2",
<<<<<<< HEAD
    "pytorch-lightning>=2.5.1",
=======
    "boto3>=1.37.27",
>>>>>>> 7b15a5f6
]

[build-system]
requires = ["hatchling"]
build-backend = "hatchling.build"

[dependency-groups]
dev = [
    "ipykernel>=6.29.5",
    "pre-commit>=3.5.0",
    "pyright[nodejs]>=1.1.394",
    "pytest>=8.3.4",
    "pytest-asyncio>=0.25.3",
]

[project.scripts]
dashboard = "models_under_pressure.cli:dashboard_command"

[tool.ruff]
line-length = 88
lint.extend-ignore = [
    "ANN401",  # Dynamically typed expressions (typing.Any) are disallowed
    "F722", # This interacts badly with jaxtyping
]

[tool.pyright]
reportMissingParameterType = true
reportUnknownParameterType = false

[tool.pytest.ini_options]
asyncio_default_fixture_loop_scope = "function"<|MERGE_RESOLUTION|>--- conflicted
+++ resolved
@@ -38,11 +38,8 @@
     "h5py>=3.13.0",
     "omegaconf>=2.3.0",
     "hydra-core>=1.3.2",
-<<<<<<< HEAD
     "pytorch-lightning>=2.5.1",
-=======
     "boto3>=1.37.27",
->>>>>>> 7b15a5f6
 ]
 
 [build-system]
