[project]
name = "models-under-pressure"
version = "0.1.0"
description = "Add your description here"
readme = "README.md"
authors = [
    { name = "Arrrlex", email = "me+github@alexmck.com" }
]
requires-python = ">=3.12"
dependencies = [
    "accelerate>=1.4.0",
    "jaxtyping>=0.2.38",
    "joblib>=1.4.2",
    "matplotlib>=3.10.0",
    "numpy<2",
    "openai>=1.63.2",
    "pandas>=2.2.3",
    "plotly>=6.0.0",
    "python-dotenv>=1.0.1",
    "streamlit>=1.42.1",
    "scikit-learn>=1.6.1",
    "seaborn>=0.13.2",
    "torch>=2.2,<2.3",
    "torchvision>=0.17.2",
    "tqdm>=4.67.1",
    "transformers>=4.49.0",
    "typeguard>=4.4.2",
    "wandb>=0.19.6",
    "wordcloud>=1.9.4",
    "pandas-stubs>=2.2.3.241126",
    "huggingface>=0.0.1",
    "datasets>=3.3.2",
    "kaggle>=1.6.17",
    "spacy>=3.8.4",
    "typer>=0.15.2",
<<<<<<< HEAD
    "einops>=0.8.1",
=======
    "deprecated>=1.2.18",
>>>>>>> 83681f89
]

[build-system]
requires = ["hatchling"]
build-backend = "hatchling.build"

[dependency-groups]
dev = [
    "ipykernel>=6.29.5",
    "pre-commit>=3.5.0",
    "pyright[nodejs]>=1.1.394",
    "pytest>=8.3.4",
    "pytest-asyncio>=0.25.3",
]

[project.scripts]
dashboard = "models_under_pressure.cli:dashboard_command"

[tool.ruff]
line-length = 88
lint.extend-ignore = [
    "ANN401",  # Dynamically typed expressions (typing.Any) are disallowed
    "F722", # This interacts badly with jaxtyping
]

[tool.pyright]
reportMissingParameterType = true
reportUnknownParameterType = false

[tool.pytest.ini_options]
asyncio_default_fixture_loop_scope = "function"<|MERGE_RESOLUTION|>--- conflicted
+++ resolved
@@ -33,11 +33,8 @@
     "kaggle>=1.6.17",
     "spacy>=3.8.4",
     "typer>=0.15.2",
-<<<<<<< HEAD
     "einops>=0.8.1",
-=======
     "deprecated>=1.2.18",
->>>>>>> 83681f89
 ]
 
 [build-system]
