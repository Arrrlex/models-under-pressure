[project]
name = "models-under-pressure"
version = "0.1.0"
description = "Add your description here"
readme = "README.md"
authors = [
    { name = "Arrrlex", email = "me+github@alexmck.com" }
]
requires-python = ">=3.12"
dependencies = [
    "accelerate>=1.4.0",
    "jaxtyping>=0.2.38",
    "joblib>=1.4.2",
    "matplotlib>=3.10.0",
    "numpy<2",
    "openai>=1.63.2",
    "pandas>=2.2.3",
    "plotly>=6.0.0",
    "python-dotenv>=1.0.1",
    "streamlit>=1.42.1",
    "scikit-learn>=1.6.1",
    "seaborn>=0.13.2",
    "torch>=2.6",
    "torchvision>=0.17.2",
    "tqdm>=4.67.1",
    "transformers>=4.50.0",
    "typeguard>=4.4.2",
    "wandb>=0.19.6",
    "wordcloud>=1.9.4",
    "pandas-stubs>=2.2.3.241126",
    "huggingface>=0.0.1",
    "datasets>=3.3.2",
    "kaggle>=1.6.17",
    "spacy>=3.8.4",
    "typer>=0.15.2",
    "einops>=0.8.1",
    "deprecated>=1.2.18",
<<<<<<< HEAD
    "h5py>=3.13.0",
=======
    "omegaconf>=2.3.0",
    "hydra-core>=1.3.2",
>>>>>>> e0e08d07
]

[build-system]
requires = ["hatchling"]
build-backend = "hatchling.build"

[dependency-groups]
dev = [
    "ipykernel>=6.29.5",
    "pre-commit>=3.5.0",
    "pyright[nodejs]>=1.1.394",
    "pytest>=8.3.4",
    "pytest-asyncio>=0.25.3",
]

[project.scripts]
dashboard = "models_under_pressure.cli:dashboard_command"

[tool.ruff]
line-length = 88
lint.extend-ignore = [
    "ANN401",  # Dynamically typed expressions (typing.Any) are disallowed
    "F722", # This interacts badly with jaxtyping
]

[tool.pyright]
reportMissingParameterType = true
reportUnknownParameterType = false

[tool.pytest.ini_options]
asyncio_default_fixture_loop_scope = "function"<|MERGE_RESOLUTION|>--- conflicted
+++ resolved
@@ -35,12 +35,9 @@
     "typer>=0.15.2",
     "einops>=0.8.1",
     "deprecated>=1.2.18",
-<<<<<<< HEAD
     "h5py>=3.13.0",
-=======
     "omegaconf>=2.3.0",
     "hydra-core>=1.3.2",
->>>>>>> e0e08d07
 ]
 
 [build-system]
