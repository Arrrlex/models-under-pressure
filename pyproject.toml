--- conflicted
+++ resolved
@@ -23,11 +23,7 @@
     "torch>=2.5",
     "torchvision>=0.17.2",
     "tqdm>=4.67.1",
-<<<<<<< HEAD
     "transformers>=4.49.0,<4.50.0",
-=======
-    "transformers>=4.50.0",
->>>>>>> 953f238b
     "typeguard>=4.4.2",
     "wandb>=0.19.6",
     "wordcloud>=1.9.4",
