--- conflicted
+++ resolved
@@ -1,11 +1,3 @@
-<<<<<<< HEAD
-=======
-from pathlib import Path
-from typing import Any
-
-from pydantic import BaseModel
-
->>>>>>> 66034fa6
 from models_under_pressure.interfaces.activations import (
     Aggregator,
     Postprocessors,
@@ -17,20 +9,8 @@
     PytorchDifferenceOfMeansClassifier,
 )
 from models_under_pressure.probes.pytorch_probes import PytorchProbe
-<<<<<<< HEAD
 from models_under_pressure.probes.sklearn_probes import Probe, SklearnProbe
 from models_under_pressure.interfaces.probes import ProbeSpec
-=======
-from models_under_pressure.probes.sklearn_probes import (
-    Probe,
-    SklearnProbe,
-)
-
-
-class ProbeSpec(BaseModel):
-    probe_type: str
-    layer: int
->>>>>>> 66034fa6
 
 
 class ProbeFactory:
@@ -41,76 +21,52 @@
         model: LLMModel,
         train_dataset: LabelledDataset,
         layer: int,
-<<<<<<< HEAD
     ) -> Probe:
         if isinstance(probe, str):
             probe = ProbeSpec(name=probe)
 
         if probe.name == "sklearn_mean_agg_probe":
-            assert probe.preprocessor is not None
-            assert probe.postprocessor is not None
-            return SklearnProbe(
-                _llm=model,
-                layer=layer,
-                aggregator=Aggregator(
-                    preprocessor=getattr(Preprocessors, probe.preprocessor),
-                    postprocessor=getattr(Postprocessors, probe.postprocessor),
-                ),
-            ).fit(train_dataset)
-        elif probe.name == "difference_of_means":
-=======
-        output_dir: Path,
-        hyper_params: dict[str, Any],
-    ) -> Probe:
-        if probe == "sklearn_mean_agg_probe":
             aggregator = Aggregator(
                 preprocessor=Preprocessors.mean,
                 postprocessor=Postprocessors.sigmoid,
             )
-            if hyper_params is not None:
+            if probe.hyperparams is not None:
                 return SklearnProbe(
                     _llm=model,
                     layer=layer,
                     aggregator=aggregator,
-                    hyper_params=hyper_params,
+                    hyper_params=probe.hyperparams,
                 ).fit(train_dataset)
             else:
                 return SklearnProbe(_llm=model, layer=layer, aggregator=aggregator).fit(
                     train_dataset
                 )
-        elif probe == "difference_of_means":
+        elif probe.name == "difference_of_means":
+            assert probe.hyperparams is not None
             return PytorchProbe(
                 _llm=model,
                 layer=layer,
-                hyper_params=hyper_params,
+                hyper_params=probe.hyperparams,
                 _classifier=PytorchDifferenceOfMeansClassifier(
-                    use_lda=False, training_args=hyper_params
+                    use_lda=False, training_args=probe.hyperparams
                 ),
             ).fit(train_dataset)
-        elif probe == "lda":
->>>>>>> 66034fa6
+        elif probe.name == "lda":
+            assert probe.hyperparams is not None
             return PytorchProbe(
                 _llm=model,
                 layer=layer,
-                hyper_params=hyper_params,
+                hyper_params=probe.hyperparams,
                 _classifier=PytorchDifferenceOfMeansClassifier(
-                    use_lda=True, training_args=hyper_params
+                    use_lda=True, training_args=probe.hyperparams
                 ),
             ).fit(train_dataset)
-<<<<<<< HEAD
-        elif probe.name == "lda":
-=======
-        elif probe == "pytorch_per_token_probe":
->>>>>>> 66034fa6
+        elif probe.name == "pytorch_per_token_probe":
+            assert probe.hyperparams is not None
             return PytorchProbe(
                 _llm=model,
                 layer=layer,
-                hyper_params=hyper_params,
+                hyper_params=probe.hyperparams,
             ).fit(train_dataset)
-<<<<<<< HEAD
-        elif probe.name == "pytorch_per_token_probe":
-            return PytorchProbe(_llm=model, layer=layer).fit(train_dataset)
-=======
->>>>>>> 66034fa6
         else:
             raise NotImplementedError(f"Probe type {probe} not supported")