from pathlib import Path

from models_under_pressure.interfaces.activations import (
    Aggregator,
    Postprocessors,
    Preprocessors,
)
from models_under_pressure.interfaces.dataset import LabelledDataset
from models_under_pressure.probes.model import LLMModel
from models_under_pressure.probes.pytorch_classifiers import (
    PytorchDifferenceOfMeansClassifier,
)
from models_under_pressure.probes.pytorch_probes import PytorchProbe
from models_under_pressure.probes.sklearn_probes import (
    Probe,
    SklearnProbe,
)

from pydantic import BaseModel


class ProbeSpec(BaseModel):
    probe_type: str
    layer: int


class ProbeFactory:
    @classmethod
    def build(
        cls,
        probe: str,
        model: LLMModel,
        train_dataset: LabelledDataset,
        layer: int,
        output_dir: Path,
<<<<<<< HEAD
    ) -> Probe:
        if probe == "sklearn_mean_agg_probe":
            return SklearnProbe(
                _llm=model,
                layer=layer,
                aggregator=Aggregator(
                    preprocessor=Preprocessors.mean,
                    postprocessor=Postprocessors.sigmoid,
                ),
            ).fit(train_dataset)
        elif probe == "difference_of_means":
            return PytorchProbe(
                _llm=model,
                layer=layer,
                _classifier=PytorchDifferenceOfMeansClassifier(use_lda=False),
            ).fit(train_dataset)
        elif probe == "lda":
            return PytorchProbe(
                _llm=model,
                layer=layer,
                _classifier=PytorchDifferenceOfMeansClassifier(use_lda=True),
            ).fit(train_dataset)
=======
        aggregator: Optional[Aggregator] = None,
        hyper_params: Optional[dict] = None,
    ) -> Probe:
        if probe == "sklearn_probe":
            assert (
                aggregator is not None
            ), f"aggregator: {aggregator} is required for sklearn probe"
            if hyper_params is not None:
                return SklearnProbe(
                    _llm=model,
                    layer=layer,
                    aggregator=aggregator,
                    hyper_params=hyper_params,
                ).fit(train_dataset)
            else:
                return SklearnProbe(_llm=model, layer=layer, aggregator=aggregator).fit(
                    train_dataset
                )
>>>>>>> 2d7b8ae9
        elif probe == "pytorch_per_token_probe":
            return PytorchProbe(_llm=model, layer=layer).fit(train_dataset)
        else:
            raise NotImplementedError(f"Probe type {probe} not supported")<|MERGE_RESOLUTION|>--- conflicted
+++ resolved
@@ -33,17 +33,24 @@
         train_dataset: LabelledDataset,
         layer: int,
         output_dir: Path,
-<<<<<<< HEAD
+        hyper_params: Optional[dict] = None,
     ) -> Probe:
         if probe == "sklearn_mean_agg_probe":
-            return SklearnProbe(
-                _llm=model,
-                layer=layer,
-                aggregator=Aggregator(
-                    preprocessor=Preprocessors.mean,
-                    postprocessor=Postprocessors.sigmoid,
-                ),
-            ).fit(train_dataset)
+            aggregator=Aggregator(
+                preprocessor=Preprocessors.mean,
+                postprocessor=Postprocessors.sigmoid,
+            )
+            if hyper_params is not None:
+                return SklearnProbe(
+                    _llm=model,
+                    layer=layer,
+                    aggregator=aggregator,
+                    hyper_params=hyper_params,
+                ).fit(train_dataset)
+            else:
+                return SklearnProbe(_llm=model, layer=layer, aggregator=aggregator).fit(
+                    train_dataset
+                )
         elif probe == "difference_of_means":
             return PytorchProbe(
                 _llm=model,
@@ -56,26 +63,6 @@
                 layer=layer,
                 _classifier=PytorchDifferenceOfMeansClassifier(use_lda=True),
             ).fit(train_dataset)
-=======
-        aggregator: Optional[Aggregator] = None,
-        hyper_params: Optional[dict] = None,
-    ) -> Probe:
-        if probe == "sklearn_probe":
-            assert (
-                aggregator is not None
-            ), f"aggregator: {aggregator} is required for sklearn probe"
-            if hyper_params is not None:
-                return SklearnProbe(
-                    _llm=model,
-                    layer=layer,
-                    aggregator=aggregator,
-                    hyper_params=hyper_params,
-                ).fit(train_dataset)
-            else:
-                return SklearnProbe(_llm=model, layer=layer, aggregator=aggregator).fit(
-                    train_dataset
-                )
->>>>>>> 2d7b8ae9
         elif probe == "pytorch_per_token_probe":
             return PytorchProbe(_llm=model, layer=layer).fit(train_dataset)
         else:
