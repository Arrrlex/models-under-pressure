--- conflicted
+++ resolved
@@ -191,12 +191,8 @@
 
         all_activations = []
         all_attention_masks = []
-<<<<<<< HEAD
+        all_input_ids = []
         for i in tqdm(range(n_batches), desc="Generating activations per batch..."):
-=======
-        all_input_ids = []
-        for i in range(n_batches):
->>>>>>> 6832672e
             start_idx = i * batch_size
             end_idx = min((i + 1) * batch_size, n_samples)
             batch_inputs = dataset.inputs[start_idx:end_idx]
