from transformers.models.auto.tokenization_auto import AutoTokenizer

from models_under_pressure.interfaces.dataset import LabelledDataset
from models_under_pressure.interfaces.probes import ProbeSpec, ProbeType
from models_under_pressure.probes.aggregations import (
    Last,
    Max,
    MaxOfRollingMean,
    MaxOfSentenceMeans,
    Mean,
    MeanOfTopK,
)
from models_under_pressure.probes.base import Aggregation
<<<<<<< HEAD
=======
from models_under_pressure.probes.probe_store import FullProbeSpec, ProbeStore
>>>>>>> c401cdbf
from models_under_pressure.probes.pytorch_classifiers import (
    PytorchAttentionClassifier,
    PytorchDifferenceOfMeansClassifier,
    PytorchLinearClassifier,
    PytorchPerEntryLinearClassifier,
<<<<<<< HEAD
    PytorchSimpleAttentionClassifier,
=======
>>>>>>> c401cdbf
)
from models_under_pressure.probes.pytorch_probes import PytorchProbe
from models_under_pressure.probes.sklearn_probes import (
    Probe,
    SklearnProbe,
)


class ProbeFactory:
    @classmethod
    def build(
        cls,
        probe_spec: ProbeSpec,
        train_dataset: LabelledDataset,
        model_name: str,
        layer: int,
        validation_dataset: LabelledDataset | None = None,
        use_store: bool = False,
    ) -> Probe:
        if use_store:
            store = ProbeStore()
            full_spec = FullProbeSpec.from_spec(
                probe_spec,
                model_name=model_name,
                layer=layer,
                train_dataset=train_dataset,
                validation_dataset=validation_dataset,
            )
            if store.exists(full_spec):
                return store.load(full_spec)

        if not has_activations(train_dataset):
            raise ValueError(
                "Train dataset must contain activations, attention_mask, and input_ids"
            )
        if validation_dataset is not None:
            if not has_activations(validation_dataset):
                raise ValueError(
                    "Validation dataset must contain activations, attention_mask, and input_ids"
                )
        if "aggregation" not in probe_spec.hyperparams:
            aggregation = get_aggregation("mean", model_name)
        else:
            aggregation = get_aggregation(
                probe_spec.hyperparams["aggregation"],  # type: ignore
                model_name,
            )

        match probe_spec.name:
            case ProbeType.sklearn:
                probe = SklearnProbe(hyper_params=probe_spec.hyperparams)
                return probe.fit(train_dataset)
            case ProbeType.per_entry:
                classifier = PytorchPerEntryLinearClassifier(
                    training_args=probe_spec.hyperparams,
                    aggregation=aggregation,
                )
            case ProbeType.difference_of_means:
                classifier = PytorchDifferenceOfMeansClassifier(
                    use_lda=False,
                    training_args=probe_spec.hyperparams,
                    aggregation=aggregation,
                )
            case ProbeType.lda:
                classifier = PytorchDifferenceOfMeansClassifier(
                    use_lda=True,
                    training_args=probe_spec.hyperparams,
                    aggregation=aggregation,
                )
            case ProbeType.attention:
                classifier = PytorchAttentionClassifier(
                    training_args=probe_spec.hyperparams,
                    aggregation=aggregation,
                )
            case ProbeType.simple_attention:
                classifier = PytorchSimpleAttentionClassifier(
                    training_args=probe_spec.hyperparams,
                    aggregation=aggregation,
                )
            case ProbeType.per_token:
                classifier = PytorchLinearClassifier(
                    training_args=probe_spec.hyperparams,
                    aggregation=aggregation,
                )
            case _:
                raise NotImplementedError(f"Probe type {probe_spec.name} not supported")

        probe = PytorchProbe(
            hyper_params=probe_spec.hyperparams,
            _classifier=classifier,
        )

        probe.fit(train_dataset, validation_dataset)
        if use_store:
            store.save(probe, full_spec)

        return probe


def has_activations(dataset: LabelledDataset) -> bool:
    return {"activations", "attention_mask", "input_ids"} <= set(dataset.other_fields)


def get_aggregation(aggregation_spec: str | dict, model_name: str) -> Aggregation:
    if isinstance(aggregation_spec, str):
        name = aggregation_spec
        kwargs = {}
    else:
        name = aggregation_spec["name"]
        kwargs = {k: v for k, v in aggregation_spec.items() if k != "name"}

    match name:
        case "max":
            return Max(**kwargs)
        case "max-of-sentence-means":
            tokenizer = AutoTokenizer.from_pretrained(model_name)
            return MaxOfSentenceMeans(tokenizer=tokenizer)
        case "mean-of-top-k":
            return MeanOfTopK(k=kwargs["k"])
        case "mean":
            return Mean()
        case "last":
            return Last()
        case "max-of-rolling-mean":
            return MaxOfRollingMean(window_size=kwargs["window_size"])
        case _:
            raise NotImplementedError(f"Aggregation {name} not supported")<|MERGE_RESOLUTION|>--- conflicted
+++ resolved
@@ -11,19 +11,13 @@
     MeanOfTopK,
 )
 from models_under_pressure.probes.base import Aggregation
-<<<<<<< HEAD
-=======
 from models_under_pressure.probes.probe_store import FullProbeSpec, ProbeStore
->>>>>>> c401cdbf
 from models_under_pressure.probes.pytorch_classifiers import (
     PytorchAttentionClassifier,
     PytorchDifferenceOfMeansClassifier,
     PytorchLinearClassifier,
     PytorchPerEntryLinearClassifier,
-<<<<<<< HEAD
     PytorchSimpleAttentionClassifier,
-=======
->>>>>>> c401cdbf
 )
 from models_under_pressure.probes.pytorch_probes import PytorchProbe
 from models_under_pressure.probes.sklearn_probes import (
