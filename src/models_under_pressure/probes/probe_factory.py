--- conflicted
+++ resolved
@@ -1,30 +1,28 @@
+from transformers.models.auto.tokenization_auto import AutoTokenizer
+
 from models_under_pressure.interfaces.dataset import LabelledDataset
 from models_under_pressure.interfaces.probes import ProbeSpec, ProbeType
+from models_under_pressure.probes.aggregations import (
+    Last,
+    Max,
+    MaxOfRollingMean,
+    MaxOfSentenceMeans,
+    Mean,
+    MeanOfTopK,
+)
+from models_under_pressure.probes.base import Aggregation
+from models_under_pressure.probes.probe_store import FullProbeSpec, ProbeStore
 from models_under_pressure.probes.pytorch_classifiers import (
     PytorchAttentionClassifier,
     PytorchDifferenceOfMeansClassifier,
     PytorchLinearClassifier,
     PytorchPerEntryLinearClassifier,
 )
-from models_under_pressure.probes.base import Aggregation
-from models_under_pressure.probes.aggregations import (
-    Last,
-    Max,
-    MaxOfRollingMean,
-    Mean,
-    MeanOfTopK,
-    MaxOfSentenceMeans,
-)
 from models_under_pressure.probes.pytorch_probes import PytorchProbe
 from models_under_pressure.probes.sklearn_probes import (
     Probe,
     SklearnProbe,
 )
-<<<<<<< HEAD
-from models_under_pressure.probes.probe_store import FullProbeSpec, ProbeStore
-=======
-from transformers.models.auto.tokenization_auto import AutoTokenizer
->>>>>>> 17272b42
 
 
 class ProbeFactory:
@@ -33,32 +31,24 @@
         cls,
         probe_spec: ProbeSpec,
         train_dataset: LabelledDataset,
-<<<<<<< HEAD
-        validation_dataset: LabelledDataset | None,
         model_name: str,
         layer: int,
+        validation_dataset: LabelledDataset | None = None,
+        use_store: bool = True,
     ) -> Probe:
-        store = ProbeStore()
-        full_spec = FullProbeSpec.from_spec(
-            spec=probe_spec,
-            train_dataset=train_dataset,
-            validation_dataset=validation_dataset,
-            model_name=model_name,
-            layer=layer,
-        )
-        if store.exists(full_spec):
-            print(f"Loading probe from cache for {full_spec.hash}")
-            return store.load(full_spec)
+        if use_store:
+            store = ProbeStore()
+            full_spec = FullProbeSpec.from_spec(
+                probe_spec,
+                model_name=model_name,
+                layer=layer,
+                train_dataset=train_dataset,
+                validation_dataset=validation_dataset,
+            )
+            if store.exists(full_spec):
+                return store.load(full_spec)
 
-        if not {"activations", "attention_mask", "input_ids"}.issubset(
-            train_dataset.other_fields
-        ):
-=======
-        model_name: str,
-        validation_dataset: LabelledDataset | None = None,
-    ) -> Probe:
         if not has_activations(train_dataset):
->>>>>>> 17272b42
             raise ValueError(
                 "Train dataset must contain activations, attention_mask, and input_ids"
             )
@@ -75,67 +65,6 @@
                 model_name,
             )
 
-<<<<<<< HEAD
-        if (validation_dataset is not None) and (
-            probe_spec.name
-            not in [
-                "pytorch_per_entry_probe_mean",
-                "pytorch_per_token_probe",
-                "pytorch_attention_probe",
-            ]
-        ):
-            print(
-                f"Warning: Validation dataset is not used for probe of type {probe_spec.name}."
-            )
-
-        if probe_spec.name == "sklearn_mean_agg_probe":
-            probe = SklearnProbe(hyper_params=probe_spec.hyperparams).fit(train_dataset)
-        elif probe_spec.name == "difference_of_means":
-            assert probe_spec.hyperparams is not None
-            probe = PytorchProbe(
-                hyper_params=probe_spec.hyperparams,
-                _classifier=PytorchDifferenceOfMeansClassifier(
-                    use_lda=False, training_args=probe_spec.hyperparams
-                ),
-            ).fit(train_dataset)
-        elif probe_spec.name == "lda":
-            assert probe_spec.hyperparams is not None
-            probe = PytorchProbe(
-                hyper_params=probe_spec.hyperparams,
-                _classifier=PytorchDifferenceOfMeansClassifier(
-                    use_lda=True, training_args=probe_spec.hyperparams
-                ),
-            ).fit(train_dataset)
-        elif probe_spec.name == "pytorch_per_token_probe":
-            assert probe_spec.hyperparams is not None
-            probe = PytorchProbe(
-                hyper_params=probe_spec.hyperparams,
-            ).fit(train_dataset, validation_dataset=validation_dataset)
-        elif probe_spec.name == "pytorch_per_entry_probe_mean":
-            assert probe_spec.hyperparams is not None
-            probe = PytorchProbe(
-                hyper_params=probe_spec.hyperparams,
-                _classifier=PytorchPerEntryLinearClassifier(
-                    training_args=probe_spec.hyperparams
-                ),
-            ).fit(
-                train_dataset, validation_dataset=validation_dataset
-            )  # Only functionality for this probe atm
-        elif probe_spec.name == "pytorch_attention_probe":
-            assert probe_spec.hyperparams is not None
-            probe = PytorchProbe(
-                hyper_params=probe_spec.hyperparams,
-                _classifier=PytorchAttentionClassifier(
-                    training_args=probe_spec.hyperparams
-                ),
-            ).fit(train_dataset, validation_dataset=validation_dataset)
-        else:
-            raise NotImplementedError(f"Probe type {probe_spec.name} not supported")
-
-        print(f"Saving probe to cache for {full_spec.hash}")
-        store.save(probe, full_spec)
-        return probe
-=======
         match probe_spec.name:
             case ProbeType.sklearn:
                 probe = SklearnProbe(hyper_params=probe_spec.hyperparams)
@@ -176,47 +105,12 @@
         )
 
         probe.fit(train_dataset, validation_dataset)
->>>>>>> 17272b42
+        if use_store:
+            store.save(probe, full_spec)
 
         return probe
 
 
-<<<<<<< HEAD
-    # Load the synthetic dataset
-    train_dataset, test_dataset = load_train_test(
-        dataset_path=SYNTHETIC_DATASET_PATH,
-        model_name=LOCAL_MODELS["llama-1b"],
-        layer=11,
-        compute_activations=False,
-    )
-
-    # Define probe hyperparameters
-    probe_spec = ProbeSpec(
-        name="pytorch_per_token_probe",
-        hyperparams={
-            "batch_size": 8192,
-            "epochs": 20,
-            "device": "cpu",
-            "optimizer_args": {
-                "lr": 1e-2,
-                "weight_decay": 0.1,
-            },
-        },
-    )
-
-    # Train the probe
-    probe = ProbeFactory.build(
-        probe_spec=probe_spec,
-        train_dataset=train_dataset,
-        validation_dataset=test_dataset,
-        model_name=LOCAL_MODELS["llama-1b"],
-        layer=11,
-    )
-
-    # Print probe performance
-    print(f"Train accuracy: {compute_accuracy(probe, train_dataset)}")
-    print(f"Test accuracy: {compute_accuracy(probe, test_dataset)}")
-=======
 def has_activations(dataset: LabelledDataset) -> bool:
     return {"activations", "attention_mask", "input_ids"} <= set(dataset.other_fields)
 
@@ -244,5 +138,4 @@
         case "max-of-rolling-mean":
             return MaxOfRollingMean(window_size=kwargs["window_size"])
         case _:
-            raise NotImplementedError(f"Aggregation {name} not supported")
->>>>>>> 17272b42
+            raise NotImplementedError(f"Aggregation {name} not supported")