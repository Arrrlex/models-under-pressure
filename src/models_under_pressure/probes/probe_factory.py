--- conflicted
+++ resolved
@@ -65,66 +65,6 @@
                 model_name,
             )
 
-<<<<<<< HEAD
-        if (validation_dataset is not None) and (
-            probe.name
-            not in [
-                "pytorch_per_entry_probe_mean",
-                "pytorch_per_token_probe",
-                "pytorch_attention_probe",
-            ]
-        ):
-            print(
-                f"Warning: Validation dataset is not used for probe of type {probe.name}."
-            )
-        if probe.name == "sklearn_mean_agg_probe":
-            return SklearnProbe(hyper_params=probe.hyperparams).fit(train_dataset)
-        elif probe.name == "difference_of_means":
-            assert probe.hyperparams is not None
-            return PytorchProbe(
-                hyper_params=probe.hyperparams,
-                _classifier=PytorchDifferenceOfMeansClassifier(
-                    use_lda=False, training_args=probe.hyperparams
-                ),
-            ).fit(train_dataset)
-        elif probe.name == "lda":
-            assert probe.hyperparams is not None
-            return PytorchProbe(
-                hyper_params=probe.hyperparams,
-                _classifier=PytorchDifferenceOfMeansClassifier(
-                    use_lda=True, training_args=probe.hyperparams
-                ),
-            ).fit(train_dataset)
-        elif probe.name == "pytorch_per_token_probe":
-            assert probe.hyperparams is not None
-            return PytorchProbe(
-                hyper_params=probe.hyperparams,
-            ).fit(train_dataset, validation_dataset=validation_dataset)
-
-        elif probe.name == "pytorch_per_entry_probe_mean":
-            assert probe.hyperparams is not None
-            return PytorchProbe(
-                hyper_params=probe.hyperparams,
-                _classifier=PytorchPerEntryLinearClassifier(
-                    training_args=probe.hyperparams
-                ),
-            ).fit(
-                train_dataset, validation_dataset=validation_dataset
-            )  # Only functionality for this probe atm
-        elif probe.name == "pytorch_attention_probe":
-            assert probe.hyperparams is not None
-            return PytorchProbe(
-                hyper_params=probe.hyperparams,
-                _classifier=PytorchAttentionClassifier(training_args=probe.hyperparams),
-            ).fit(train_dataset, validation_dataset=validation_dataset)
-        elif probe.name == "sklearn_gp_per_entry_probe":
-            return SklearnProbe(
-                probe_type="GaussianProcessClassifier",
-                hyper_params=probe.hyperparams,
-            ).fit(train_dataset)
-        else:
-            raise NotImplementedError(f"Probe type {probe} not supported")
-=======
         match probe_spec.name:
             case ProbeType.sklearn:
                 probe = SklearnProbe(hyper_params=probe_spec.hyperparams)
@@ -167,7 +107,6 @@
         probe.fit(train_dataset, validation_dataset)
         if use_store:
             store.save(probe, full_spec)
->>>>>>> c401cdbf
 
         return probe
 
