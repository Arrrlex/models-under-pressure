from models_under_pressure.interfaces.dataset import LabelledDataset
from models_under_pressure.interfaces.probes import ProbeSpec
from models_under_pressure.probes.pytorch_classifiers import (
    PytorchAttentionClassifier,
    PytorchDifferenceOfMeansClassifier,
    PytorchPerEntryLinearClassifier,
)
from models_under_pressure.probes.pytorch_probes import PytorchProbe
from models_under_pressure.probes.sklearn_probes import (
    Probe,
    SklearnProbe,
    compute_accuracy,
)


class ProbeFactory:
    @classmethod
    def build(
        cls,
        probe: ProbeSpec,
        train_dataset: LabelledDataset,
        validation_dataset: LabelledDataset | None = None,
    ) -> Probe:
        if not {"activations", "attention_mask", "input_ids"}.issubset(
            train_dataset.other_fields
        ):
            raise ValueError(
                "Train dataset must contain activations, attention_mask, and input_ids"
            )
        if validation_dataset is not None and not {
            "activations",
            "attention_mask",
            "input_ids",
        }.issubset(validation_dataset.other_fields):
            raise ValueError(
                "Validation dataset must contain activations, attention_mask, and input_ids"
            )

<<<<<<< HEAD
        if isinstance(probe, str):
            probe = ProbeSpec(name=probe)
=======
>>>>>>> a396b555
        if (validation_dataset is not None) and (
            probe.name
            not in [
                "pytorch_per_entry_probe_mean",
                "pytorch_per_token_probe",
                "pytorch_attention_probe",
            ]
        ):
            print(
                f"Warning: Validation dataset is not used for probe of type {probe.name}."
            )
        if probe.name == "sklearn_mean_agg_probe":
            return SklearnProbe(hyper_params=probe.hyperparams).fit(train_dataset)
        elif probe.name == "difference_of_means":
            assert probe.hyperparams is not None
            return PytorchProbe(
                hyper_params=probe.hyperparams,
                _classifier=PytorchDifferenceOfMeansClassifier(
                    use_lda=False, training_args=probe.hyperparams
                ),
            ).fit(train_dataset)
        elif probe.name == "lda":
            assert probe.hyperparams is not None
            return PytorchProbe(
                hyper_params=probe.hyperparams,
                _classifier=PytorchDifferenceOfMeansClassifier(
                    use_lda=True, training_args=probe.hyperparams
                ),
            ).fit(train_dataset)
        elif probe.name == "pytorch_per_token_probe":
            assert probe.hyperparams is not None
            return PytorchProbe(
                hyper_params=probe.hyperparams,
            ).fit(train_dataset, validation_dataset=validation_dataset)

        elif probe.name == "pytorch_per_entry_probe_mean":
            assert probe.hyperparams is not None
            return PytorchProbe(
                hyper_params=probe.hyperparams,
                _classifier=PytorchPerEntryLinearClassifier(
                    training_args=probe.hyperparams
                ),
            ).fit(
                train_dataset, validation_dataset=validation_dataset
            )  # Only functionality for this probe atm
        elif probe.name == "pytorch_attention_probe":
            assert probe.hyperparams is not None
            return PytorchProbe(
                hyper_params=probe.hyperparams,
                _classifier=PytorchAttentionClassifier(training_args=probe.hyperparams),
            ).fit(train_dataset, validation_dataset=validation_dataset)
        else:
            raise NotImplementedError(f"Probe type {probe} not supported")


if __name__ == "__main__":
    from models_under_pressure.config import LOCAL_MODELS, SYNTHETIC_DATASET_PATH
    from models_under_pressure.dataset_utils import load_train_test
    from models_under_pressure.interfaces.probes import ProbeSpec

    # Load the synthetic dataset
    train_dataset, test_dataset = load_train_test(
        dataset_path=SYNTHETIC_DATASET_PATH,
        model_name=LOCAL_MODELS["llama-1b"],
        layer=11,
        compute_activations=True,
        n_per_class=200,
    )

    # Define probe hyperparameters
    probe_spec = ProbeSpec(
        name="pytorch_per_token_probe",
        hyperparams={
            "batch_size": 32,
            "epochs": 20,
            "device": "cpu",
            "learning_rate": 1e-2,
            "weight_decay": 0.1,
        },
    )

    # Train the probe
    probe = ProbeFactory.build(
        probe=probe_spec, train_dataset=train_dataset, validation_dataset=test_dataset
    )

    # Print probe performance
    print("Probe training completed!")
    print(f"Train accuracy: {compute_accuracy(probe, train_dataset)}")
    print(f"Test accuracy: {compute_accuracy(probe, test_dataset)}")<|MERGE_RESOLUTION|>--- conflicted
+++ resolved
@@ -36,11 +36,6 @@
                 "Validation dataset must contain activations, attention_mask, and input_ids"
             )
 
-<<<<<<< HEAD
-        if isinstance(probe, str):
-            probe = ProbeSpec(name=probe)
-=======
->>>>>>> a396b555
         if (validation_dataset is not None) and (
             probe.name
             not in [
