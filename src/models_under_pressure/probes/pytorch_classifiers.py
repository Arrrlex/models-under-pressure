from dataclasses import dataclass
from typing import Any, Protocol, Self

import einops
import numpy as np
import torch
import torch.nn as nn
from jaxtyping import Float
from torch.utils.data import DataLoader
from tqdm import tqdm

from models_under_pressure.config import global_settings
from models_under_pressure.interfaces.activations import Activation
<<<<<<< HEAD
from models_under_pressure.utils import as_numpy
from models_under_pressure.probes import aggregations as agg
=======
>>>>>>> d79cf08d


def masked_mean(acts: torch.Tensor, mask: torch.Tensor) -> torch.Tensor:
    """
    Compute the mean of the activations, ignoring the elements where the mask is 0.
    """
    batch_size, seq_len, embed_dim = acts.shape
    assert mask.shape == (batch_size, seq_len)
    return acts.sum(dim=1) / mask.sum(dim=1, keepdims=True).clamp(min=1)


class Aggregation(Protocol):
    def __call__(
        self,
        logits: torch.Tensor,
        attention_mask: torch.Tensor,
        input_ids: torch.Tensor,
    ) -> torch.Tensor: ...


@dataclass
class PytorchLinearClassifier:
    """
    A linear classifier that uses PyTorch. The model trains on the flattened batch_size * seq_len
    activations and labels.
    """

    training_args: dict
    model: nn.Module | None = None
    best_epoch: int | None = None
    device: str = global_settings.DEVICE
    dtype: torch.dtype = global_settings.DTYPE
    aggregation: Aggregation = agg.Last()

    def setup_for_training(
        self, activations: Activation, **model_kwargs: Any
    ) -> tuple[nn.Module, Activation]:
        """
        Prepare the model and activations for training.
        """
        self.model = self.create_model(activations.embed_dim, **model_kwargs)
        self.model = self.model.to(self.device).to(self.dtype)
        activations = activations.to(self.device, self.dtype)
        return self.model, activations

    def train(
        self,
        activations: Activation,
        y: Float[torch.Tensor, " batch_size"],
        validation_activations: Activation | None = None,
        validation_y: Float[torch.Tensor, " batch_size"] | None = None,
        print_gradient_norm: bool = False,
    ) -> Self:
        """
        Train the classifier on the activations and labels.

        Args:
            activations: The activations to train on.
            y: The labels to train on.
            validation_activations: Optional validation activations.
            validation_labels: Optional validation labels.

        Returns:
            Self - The trained classifier.
        """
        self.model, activations = self.setup_for_training(activations)

        # Initialize optimizer
        optimizer = torch.optim.AdamW(
            self.model.parameters(),
            **self.training_args["optimizer_args"],
        )

        criterion = nn.BCEWithLogitsLoss()

        per_token_dataset = activations.per_token().to_dataset(y)

        dataloader = DataLoader(
            per_token_dataset,
            batch_size=self.training_args["batch_size"],
        )

        # Initialize variables for tracking best model
        best_val_loss = float("inf")
        best_model_state = None

        # Training loop
        for epoch in range(self.training_args["epochs"]):
            self.model.train()
            running_loss = 0.0
            pbar = tqdm(
                dataloader, desc=f"Epoch {epoch + 1}/{self.training_args['epochs']}"
            )
            for batch_idx, batch in enumerate(pbar):
                batch_acts, _, _, batch_y = batch

                optimizer.zero_grad()
                outputs = self.model(batch_acts)
                loss = criterion(outputs.squeeze(), batch_y)
                loss.backward()

                if print_gradient_norm:
                    # Calculate and print gradient norm
                    total_norm = 0.0
                    for p in self.model.parameters():
                        if p.grad is not None:
                            param_norm = p.grad.detach().data.norm(2)
                            total_norm += param_norm.item() ** 2
                    total_norm = total_norm**0.5
                    print(f"gradient norm: {total_norm}")

                optimizer.step()
                loss = loss.item()

                # Update running loss and progress bar
                running_loss += loss
                avg_loss = running_loss / (batch_idx + 1)
                pbar.set_postfix({"loss": f"{avg_loss:.4f}"})

            # Print epoch summary
            print(f"Epoch {epoch + 1} - Average loss: {avg_loss:.4f}")

            # Validation step if validation data is provided
            if validation_activations is not None and validation_y is not None:
                self.model.eval()
                with torch.no_grad():
                    # Get probabilities for validation data.
                    # Clip extreme logit values to prevent NaN in loss computation
                    # Using values that are safe for bfloat16
                    val_logits = (
                        self.logits(validation_activations).clamp(-10.0, 10.0).view(-1)
                    )

                    val_loss = criterion(
                        val_logits.to(self.device), validation_y
                    ).item()

                    # Check for NaN loss - if it's NaN, set loss to +inf to avoid selecting this model
                    if np.isnan(val_loss):
                        print("Warning: NaN validation loss detected")
                        print(f"{val_logits.shape=}")
                        print(f"{validation_y.shape=}")
                        val_loss = float("inf")

                    print(f"Validation loss: {val_loss:.4f}")

                    # Save best model
                    if val_loss < best_val_loss:
                        best_val_loss = val_loss
                        best_model_state = self.model.state_dict().copy()
                        self.best_epoch = epoch + 1  # Store 1-indexed epoch number

        # Load best model if validation was used
        if best_model_state is not None:
            self.model.load_state_dict(best_model_state)

        return self

    def probs(self, activations: Activation, per_token: bool = False) -> torch.Tensor:
        """
        Predict the probabilities of the activations.

        Outputs are expected in the shape (batch_size,)
        """
        probs = self.logits(activations, per_token=per_token).sigmoid()
        return probs

    @torch.no_grad()
    def logits(
        self, activations: Activation, per_token: bool = False
    ) -> Float[torch.Tensor, " batch_size seq_len"]:
        """
        Predict the logits of the activations.

        If per_token is True, the logits are returned in the shape (batch_size, seq_len),
        with the logits for each token in the sequence.

        If per_token is False, the logits are returned in the shape (batch_size,),
        with the aggregated logit for each sample in the batch.
        """
        activations = activations.to(self.device, self.data_type)
        if self.model is None:
            raise ValueError("Model not trained")

        batch_size, seq_len, _ = activations.shape

        # Process the activations into a per token dataset
        # Create dummy labels for dataset creation
        dummy_labels = torch.empty(batch_size, device=self.device)
        dataset = activations.per_token().to_dataset(dummy_labels)

        # Create dataloader for batching
        dataloader = DataLoader(
            dataset,
            batch_size=self.training_args["batch_size"],
            shuffle=False,  # No need to shuffle during inference
        )

        # Switch batch norm to eval mode
        self.model.eval()

        # Initialize output tensor
        flattened_logits = torch.zeros(
            (batch_size * seq_len,),
            device=self.device,
            dtype=self.dtype,
        )

        # Create a mask to track which positions in the original sequence are present
        # This will be used to place logits in the correct positions
        attention_mask_flat = activations.attention_mask.view(-1)
        present_indices = torch.where(attention_mask_flat == 1)[0]

        # Process in batches
        start_idx = 0
        for batch_acts, _, _, _ in tqdm(dataloader, desc="Processing batches"):
            mb_size = len(batch_acts)

            # Get logits for this batch
            batch_logits = self.model(batch_acts).squeeze()

            # Get the indices where we should place these logits
            batch_indices = present_indices[start_idx : start_idx + mb_size]

            # Place the logits in the correct positions
            flattened_logits[batch_indices] = batch_logits
            start_idx += mb_size

        # Reshape to (batch_size, seq_len)
        logits = einops.rearrange(
            flattened_logits, "(b s) -> b s", b=batch_size, s=seq_len
        )

        if per_token:
            return logits
        else:
<<<<<<< HEAD
            return self.aggregation(
                logits, activations.attention_mask, activations.input_ids
            )
=======
            attn_mask = activations.attention_mask.to(self.device)
            return logits.sum(dim=1) / attn_mask.sum(dim=1).clamp(min=1)
>>>>>>> d79cf08d

    def create_model(self, embed_dim: int) -> nn.Module:
        """
        Create a linear model over the embedding dimension dynamically.
        """

        # Create a linear model over the embedding dimension
        return nn.Sequential(
            nn.BatchNorm1d(embed_dim),
            nn.Linear(embed_dim, 1, bias=False),
        )


@dataclass
class PytorchDifferenceOfMeansClassifier(PytorchLinearClassifier):
    use_lda: bool = False

    def create_model(self, embed_dim: int) -> nn.Module:
        return nn.Linear(embed_dim, 1, bias=False)

    def train(
        self,
        activations: Activation,
        y: Float[torch.Tensor, " batch_size"],
        validation_activations: Activation | None = None,
        validation_y: Float[torch.Tensor, " batch_size"] | None = None,
    ) -> Self:
        self.model, activations = self.setup_for_training(activations)
        mean_acts = masked_mean(activations.activations, activations.attention_mask)

        # Separate positive and negative examples
        pos_acts = mean_acts[y == 1]
        neg_acts = mean_acts[y == 0]

        pos_mean, neg_mean = pos_acts.mean(0), neg_acts.mean(0)
        direction = pos_mean - neg_mean

        if self.use_lda:
            centered_data = torch.cat([pos_acts - pos_mean, neg_acts - neg_mean], 0)
            covariance = centered_data.t() @ centered_data / activations.batch_size
            inv = torch.linalg.pinv(covariance.float(), hermitian=True, atol=1e-3).to(
                self.dtype
            )
            param = inv @ direction
        else:
            param = direction

        assert param.shape == (activations.embed_dim,)

        self.model.weight.data.copy_(param.reshape(1, -1))

        # Set bias to put decision boundary halfway between positive and negative means
        # TODO Unsure if this is fine for unbalanced datasets
        # TODO Setting a bias leads to much lower AUROC, which doesn't really make sense
        # pos_logits = (pos_mean @ param).mean()
        # neg_logits = (neg_mean @ param).mean()
        # bias = -(pos_logits + neg_logits) / 2
        # self.model.bias.data.copy_(bias.reshape(1))

        return self


class PytorchPerEntryLinearClassifier(PytorchLinearClassifier):
    """
    A linear classifier that uses Pytorch with standardization of features.
    """

    training_args: dict
    model: nn.Module | None = None

    def train(
        self,
        activations: Activation,
        y: Float[torch.Tensor, " batch_size"],
        validation_activations: Activation | None = None,
        validation_y: Float[torch.Tensor, " batch_size"] | None = None,
        print_gradient_norm: bool = False,
    ) -> Self:
        """
        Train the classifier on the activations and labels.

        Args:
            activations: The activations to train on.
            y: The labels to train on.
            validation_activations: Optional validation activations.
            validation_y: Optional validation labels.
            print_gradient_norm: Whether to print gradient norm during training.

        Returns:
            Self - The trained classifier.
        """
        self.model, activations = self.setup_for_training(activations)
        dataset = activations.to_dataset(y)

        optimizer = torch.optim.AdamW(
            self.model.parameters(),
            **self.training_args["optimizer_args"],
        )

        criterion = nn.BCEWithLogitsLoss()

        dataloader = DataLoader(
            dataset,
            batch_size=self.training_args["batch_size"],
            shuffle=True,
        )

        # Initialize variables for tracking best model
        best_val_loss = float("inf")
        best_model_state = None

        # Training loop
        self.model.train()
        for epoch in range(self.training_args["epochs"]):
            running_loss = 0.0
            pbar = tqdm(
                dataloader, desc=f"Epoch {epoch + 1}/{self.training_args['epochs']}"
            )
            for batch_idx, batch in enumerate(pbar):
                batch_acts, batch_mask, _, batch_y = batch

                mean_acts = masked_mean(batch_acts, batch_mask)

                # Standard training step for AdamW
                optimizer.zero_grad()
                outputs = self.model(mean_acts)
                loss = criterion(outputs.squeeze(), batch_y)
                loss.backward()

                if print_gradient_norm:
                    # Calculate and print gradient norm
                    total_norm = 0.0
                    for p in self.model.parameters():
                        if p.grad is not None:
                            param_norm = p.grad.detach().data.norm(2)
                            total_norm += param_norm.item() ** 2
                    total_norm = total_norm**0.5
                    print(f"gradient norm: {total_norm}")

                optimizer.step()
                loss = loss.item()

                # Update running loss and progress bar
                running_loss += loss
                avg_loss = running_loss / (batch_idx + 1)
                pbar.set_postfix({"loss": f"{avg_loss:.4f}"})

            # Print epoch summary
            print(f"Epoch {epoch + 1} - Average loss: {avg_loss:.4f}")

            # Validation step if validation data is provided
            if validation_activations is not None and validation_y is not None:
                self.model.eval()
                with torch.no_grad():
                    # Get probabilities for validation data
                    # Clip extreme logit values to prevent NaN in loss computation
                    # Using values that are safe for bfloat16
                    val_logits = self.logits(validation_activations).clamp(-10.0, 10.0)

                    val_loss = criterion(val_logits.squeeze(), validation_y).item()

                    # Check for NaN loss - if it's NaN, set loss to +inf to avoid selecting this model
                    if np.isnan(val_loss):
                        print("Warning: NaN validation loss detected")
                        print(f"{val_logits.shape=}")
                        print(f"{validation_y.shape=}")
                        val_loss = float("inf")

                    print(f"Validation loss: {val_loss:.4f}")

                    # Save best model
                    if val_loss < best_val_loss:
                        best_val_loss = val_loss
                        best_model_state = self.model.state_dict().copy()

        # Load best model if validation was used
        if best_model_state is not None:
            self.model.load_state_dict(best_model_state)

        return self

    def probs(self, activations: Activation, per_token: bool = False) -> torch.Tensor:
        return self.logits(activations, per_token=per_token).sigmoid()

    @torch.no_grad()
    def logits(self, activations: Activation, per_token: bool = False) -> torch.Tensor:
        if per_token:
            raise ValueError("Per-token logits not possible for this classifier")

        if self.model is None:
            raise ValueError("Model not trained")

        self.model.eval()

        mean_acts = masked_mean(activations.activations, activations.attention_mask)

        mean_acts = mean_acts.to(self.device).to(self.dtype)

        logits = self.model(mean_acts)

        return einops.rearrange(logits, "b 1 -> b")

    def create_model(self, embedding_dim: int) -> nn.Module:
        """
        Create a linear model over the embedding dimension dynamically.
        """

        model = nn.Sequential(
            nn.BatchNorm1d(embedding_dim),
            nn.Linear(embedding_dim, 1, bias=False),
        )

        # Initialize the linear layer weights to zeros
        # todo: check if we actually want this
        torch.nn.init.zeros_(model[1].weight)  # type: ignore

        return model


class AttentionLayer(nn.Module):
    """
    Attention Layer for the attention probe.

    embed_dim: The embedding dimension of the model residual stream

    The module takes the activations from the model residual stream maps it to a single
    dimensional attention embedding dimension to create queries and keys with dims:
    - query: (batch_size, seq_len, 1)
    - key: (batch_size, seq_len, 1)
    - value: (batch_size, seq_len, 1)

    It then passes these through a multi-head attention layer with a single head.

    The output is then squeezed to remove the singleton dimension.

    These design decisions were made to minimize the number of parameters in the
    attention component of the probe.
    """

    def __init__(self, embed_dim: int, attn_hidden_dim: int):
        super().__init__()

        self.query_linear = nn.Linear(embed_dim, attn_hidden_dim)
        self.key_linear = nn.Linear(embed_dim, attn_hidden_dim)
        self.value_linear = nn.Linear(embed_dim, attn_hidden_dim)
        self.attn = nn.MultiheadAttention(
            embed_dim=attn_hidden_dim, num_heads=1, batch_first=True
        )

    def forward(
        self,
        activations: Float[torch.Tensor, "batch_size seq_len embed_dim"],
    ) -> Float[torch.Tensor, "batch_size seq_len"]:
        query, key, value = (
            self.query_linear(activations),
            self.key_linear(activations),
            self.value_linear(activations),
        )

        attn_output, _ = self.attn(query, key, value, need_weights=False)

        return attn_output.mean(dim=-1, keepdim=True)


class AttentionProbeAttnWeightLogits(nn.Module):
    def __init__(self, embed_dim: int, attn_hidden_dim: int):
        super().__init__()

        self.batch_norm = nn.BatchNorm1d(embed_dim)
        self.attention_layer = AttentionLayer(embed_dim, attn_hidden_dim)
        self.linear = nn.Linear(embed_dim, 1, bias=False)

    def forward(
        self,
        activations: Float[torch.Tensor, "batch_size seq_len embed_dim"],
    ) -> Float[torch.Tensor, "batch_size seq_len"]:
        """
        The forward pass of the attention probe.

        TODO: swap activation weighting before the attention layer and after the attention layer
        """

        # batch_size, seq_len, _ = activations.shape
        # Flatten activations:
        # activations = einops.rearrange(activations, "b s e -> (b s) e")
        # Based on https://discuss.pytorch.org/t/how-does-the-batch-normalization-work-for-sequence-data/30839/2
        activations = activations.permute(0, 2, 1)
        activations = self.batch_norm(activations)
        activations = activations.permute(0, 2, 1)
        # activations = einops.rearrange(
        #    activations, "(b s) e -> b s e", b=batch_size, s=seq_len
        # )

        attn_output = self.attention_layer(activations)

        # Normalize the attention output using min-max normalization
        # This ensures values are in [0,1] range without the exponential scaling of softmax

        # Normalize the attention output by dividing by the sum:
        attn_output = attn_output / attn_output.sum(dim=1, keepdim=True)

        # Normalize the attention output using a softmax:
        # attn_output = torch.softmax(attn_output / torch.tensor(0.1), dim=1)

        linear_output = self.linear(activations)

        # For debugging:
        # attn_output = torch.ones_like(linear_output)
        return (linear_output * attn_output).squeeze()


class AttentionProbeAttnThenLinear(nn.Module):
    """
    Attention probe that uses a single head attention layer to aggregate the sequence.
    The output is passed through a single linear layer.
    """

    def __init__(self, embed_dim: int, attn_hidden_dim: int):
        super().__init__()

        self.batch_norm = nn.BatchNorm1d(embed_dim)

        self.query_linear = nn.Linear(embed_dim, attn_hidden_dim)
        self.key_linear = nn.Linear(embed_dim, attn_hidden_dim)
        self.value_linear = nn.Linear(embed_dim, attn_hidden_dim)
        self.attn = nn.MultiheadAttention(
            embed_dim=attn_hidden_dim, num_heads=1, batch_first=True
        )

        self.linear = nn.Linear(attn_hidden_dim, 1, bias=False)

    def forward(
        self,
        activations: Float[torch.Tensor, "batch_size seq_len embed_dim"],
    ) -> Float[torch.Tensor, "batch_size seq_len"]:
        activations = activations.permute(0, 2, 1)
        activations = self.batch_norm(activations)
        activations = activations.permute(0, 2, 1)

        keys, queries, values = (
            self.key_linear(activations),
            self.query_linear(activations),
            self.value_linear(activations),
        )

        attn_output, _ = self.attn(queries, keys, values, need_weights=False)

        linear_output = self.linear(attn_output).squeeze(dim=-1)

        return linear_output


class PytorchAttentionClassifier(PytorchLinearClassifier):
    """
    A linear classifier that uses PyTorch. The sequence is aggregated using a learnt attention mechanism.
    """

    training_args: dict
    model: nn.Module | None = None
    aggregation: Aggregation = agg.Mean()

    def train(
        self,
        activations: Activation,
        y: Float[torch.Tensor, " batch_size"],
        validation_activations: Activation | None = None,
        validation_y: Float[torch.Tensor, " batch_size"] | None = None,
        print_gradient_norm: bool = False,
    ) -> Self:
        """
        Train the classifier on the activations and labels.

        Args:
            activations: The activations to train on.
            y: The labels to train on.
            validation_activations: Optional validation activations.
            validation_y: Optional validation labels.
            print_gradient_norm: Whether to print gradient norm during training.

        Returns:
            Self
        """
        self.model, activations = self.setup_for_training(
            activations,
            attn_hidden_dim=self.training_args["attn_hidden_dim"],
            probe_architecture=self.training_args["probe_architecture"],
        )
        dataset = activations.to_dataset(y)

        optimizer = torch.optim.AdamW(
            self.model.parameters(),
            **self.training_args["optimizer_args"],
        )

        scheduler = torch.optim.lr_scheduler.CosineAnnealingLR(
            optimizer,
            T_max=self.training_args["epochs"],
            eta_min=self.training_args["optimizer_args"]["lr"]
            * self.training_args["scheduler_decay"],
        )

        criterion = nn.BCEWithLogitsLoss()

        dataloader = DataLoader(
            dataset,
            batch_size=self.training_args["batch_size"],
            shuffle=True,
        )

        # Initialize variables for tracking best model
        best_val_loss = float("inf")
        best_model_state = None
        self.best_epoch = None

        # Training loop
        # Enable gradient computation
        with torch.set_grad_enabled(True):
            self.model.train()
            for epoch in range(self.training_args["epochs"]):
                running_loss = 0.0
                pbar = tqdm(
                    dataloader, desc=f"Epoch {epoch + 1}/{self.training_args['epochs']}"
                )
                for batch_idx, (batch_acts, batch_mask, _, batch_y) in enumerate(pbar):
                    # Standard training step for AdamW
                    optimizer.zero_grad()
                    outputs = self.model(batch_acts)  # batch_size, seq_len

                    # Multiply by the attention mask here, to avoid learning from padded tokens
                    outputs *= batch_mask

                    # Aggregate the attention weighted logits
                    outputs = outputs.mean(dim=-1)

                    # Ensure outputs and y have compatible shapes
                    outputs = outputs.view(-1)
                    batch_y = batch_y.view(-1)

                    loss = criterion(outputs, batch_y)

                    if print_gradient_norm:
                        print("loss", loss)

                    assert not loss.isnan().any(), "Loss is NaN"

                    loss.backward()

                    # Calculate and print gradient norm before clipping
                    grad_norm = torch.nn.utils.clip_grad_norm_(
                        self.model.parameters(), max_norm=1.0
                    )
                    if print_gradient_norm:
                        print(f"gradient norm: {grad_norm.item()}")

                    optimizer.step()
                    loss = loss.item()

                    # Update running loss and progress bar
                    running_loss += loss
                    avg_loss = running_loss / (batch_idx + 1)
                    pbar.set_postfix({"loss": f"{avg_loss:.4f}"})

                # Print epoch summary
                scheduler.step()
                print(f"Epoch {epoch + 1} - Average loss: {avg_loss:.4f}")

                # Validation step if validation data is provided
                if validation_activations is not None and validation_y is not None:
                    self.model.eval()
                    with torch.no_grad():
                        # Get probabilities for validation data
                        # Clip extreme logit values to prevent NaN in loss computation
                        # Using values that are safe for bfloat16
                        val_logits = self.logits(validation_activations)
                        # val_logits = val_logits.clamp(-10.0, 10.0)

                        val_loss = criterion(
                            val_logits.to(self.device), validation_y
                        ).item()

                        # Check for NaN loss - if found, set loss to +inf to avoid selecting this model
                        if np.isnan(val_loss):
                            print("Warning: NaN validation loss detected")
                            print(f"{val_logits.shape=}")
                            print(f"{validation_y.shape=}")
                            val_loss = float("inf")

                        print(f"Validation loss: {val_loss:.4f}")

                        # Save best model
                        if val_loss < best_val_loss:
                            best_val_loss = val_loss
                            best_model_state = self.model.state_dict().copy()
                            self.best_epoch = epoch + 1  # Store 1-indexed epoch number

        # Load best model if validation was used
        if best_model_state is not None:
            self.model.load_state_dict(best_model_state)

        return self

    @torch.no_grad()
    def logits(self, activations: Activation, per_token: bool = False) -> torch.Tensor:
        """
        Predict the logits of the activations.
        1. Get the activations
        2. Pass through the model
        3. Multiply by the attention mask
        4. Reshape back to (batch_size, seq_len) and then return.
        Outputs the classifier logits that are expected in the shape (batch_size, seq_len)
        """
        if self.model is None:
            raise ValueError("Model not trained")

        self.model.eval()
        batch_size, seq_len, _ = activations.shape

        dummy_labels = torch.empty(batch_size, device=self.device)
        dataset = activations.to_dataset(dummy_labels)

        dataloader = DataLoader(
            dataset,
            batch_size=self.training_args["batch_size"],
            shuffle=False,
        )

        logits = torch.zeros(
            (batch_size, seq_len),
            device=self.device,
            dtype=self.dtype,
        )

        # Process in batches
        start_idx = 0
        for batch_acts, batch_mask, _, _ in tqdm(dataloader, desc="Processing batches"):
            mb_size = len(batch_acts)

            # Get logits for this batch
            batch_logits = self.model(batch_acts) * batch_mask

            # Store in output tensor
            logits[start_idx : start_idx + mb_size] = batch_logits
            start_idx += mb_size

        if per_token:
            return logits
        else:
<<<<<<< HEAD
            return self.aggregation(
                logits, activations.attention_mask, activations.input_ids
            )
=======
            attn_mask = activations.attention_mask.to(self.device)
            return logits.sum(dim=1) / attn_mask.sum(dim=1).clamp(min=1)
>>>>>>> d79cf08d

    def create_model(
        self, embedding_dim: int, attn_hidden_dim: int, probe_architecture: str
    ) -> nn.Module:
        """
        Create a linear model over the embedding dimension dynamically.

        Args:
            embedding_dim: The embedding dimension of the model residual stream
            attn_hidden_dim: The hidden dimension of the attention layer
            probe_architecture: The architecture of the probe

        Probe Architectures:
        "attention_weighted_agg_logits":
            The sequence is aggregated using a weighted sum where the weights are the
            outputs of a learnt attention mechanism.

        "attention_then_linear":
            The sequence is passed through a learnt attention mechanism and then through a
            linear layer.

        Returns:
            A PyTorch module
        """

        # Create an attention probe layer:
        if probe_architecture == "attention_weighted_agg_logits":
            model = AttentionProbeAttnWeightLogits(embedding_dim, attn_hidden_dim)
        elif probe_architecture == "attention_then_linear":
            model = AttentionProbeAttnThenLinear(embedding_dim, attn_hidden_dim)
        else:
            raise NotImplementedError(
                f"Probe architecture {probe_architecture} not implemented"
            )

        for layer in model.modules():
            if isinstance(layer, nn.Linear):
                torch.nn.init.xavier_uniform_(layer.weight)
            elif isinstance(layer, AttentionLayer):
                torch.nn.init.xavier_uniform_(layer.query_linear.weight)
                torch.nn.init.xavier_uniform_(layer.key_linear.weight)
                torch.nn.init.xavier_uniform_(layer.value_linear.weight)

        return model<|MERGE_RESOLUTION|>--- conflicted
+++ resolved
@@ -11,11 +11,7 @@
 
 from models_under_pressure.config import global_settings
 from models_under_pressure.interfaces.activations import Activation
-<<<<<<< HEAD
-from models_under_pressure.utils import as_numpy
 from models_under_pressure.probes import aggregations as agg
-=======
->>>>>>> d79cf08d
 
 
 def masked_mean(acts: torch.Tensor, mask: torch.Tensor) -> torch.Tensor:
@@ -252,14 +248,11 @@
         if per_token:
             return logits
         else:
-<<<<<<< HEAD
             return self.aggregation(
-                logits, activations.attention_mask, activations.input_ids
+                logits,
+                activations.attention_mask.to(self.device),
+                activations.input_ids,
             )
-=======
-            attn_mask = activations.attention_mask.to(self.device)
-            return logits.sum(dim=1) / attn_mask.sum(dim=1).clamp(min=1)
->>>>>>> d79cf08d
 
     def create_model(self, embed_dim: int) -> nn.Module:
         """
@@ -807,14 +800,11 @@
         if per_token:
             return logits
         else:
-<<<<<<< HEAD
             return self.aggregation(
-                logits, activations.attention_mask, activations.input_ids
+                logits,
+                activations.attention_mask.to(self.device),
+                activations.input_ids,
             )
-=======
-            attn_mask = activations.attention_mask.to(self.device)
-            return logits.sum(dim=1) / attn_mask.sum(dim=1).clamp(min=1)
->>>>>>> d79cf08d
 
     def create_model(
         self, embedding_dim: int, attn_hidden_dim: int, probe_architecture: str
