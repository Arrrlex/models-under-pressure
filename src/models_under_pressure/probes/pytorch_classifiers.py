from dataclasses import dataclass
from typing import Callable, Self

import einops
import numpy as np
import torch
import torch.nn as nn
from jaxtyping import Float
from torch.utils.data import DataLoader, WeightedRandomSampler
from tqdm import tqdm

from models_under_pressure.interfaces.activations import (
    Activation,
)
from models_under_pressure.probes.aggregations import Mean


@dataclass
class PytorchLinearClassifier:
    """
    A linear classifier that uses PyTorch. The model trains on the flattened batch_size * seq_len
    activations and labels.
    """

    training_args: dict
    model: nn.Module | None = None
    data_type: torch.dtype | None = None
    best_epoch: int | None = None
    aggregation_method: Callable[[torch.Tensor, torch.Tensor], torch.Tensor] = Mean()

    def __post_init__(self):
        # Set data type based on available device
        device = self.training_args.get("device", "auto")
        if torch.cuda.is_available() and ("cuda" in device or "auto" in device):
            self.data_type = torch.bfloat16
        else:
            self.data_type = torch.float32

    def train(
        self,
        activations: Activation,
        y: Float[np.ndarray, " batch_size"],
        validation_activations: Activation | None = None,
        validation_y: Float[np.ndarray, " batch_size"] | None = None,
        print_gradient_norm: bool = False,
    ) -> Self:
        """
        Train the classifier on the activations and labels.

        Args:
            activations: The activations to train on.
            y: The labels to train on.
            validation_activations: Optional validation activations.
            validation_labels: Optional validation labels.

        Returns:
            Self - The trained classifier.
        """
        device = self.training_args["device"]

        # Create a linear model
        if self.model is None:
            self.model = self.create_model(activations.shape[2]).to(device)

        # Initialize optimizer
        optimizer = torch.optim.AdamW(
            self.model.parameters(),
            **self.training_args["optimizer_args"],
        )

        criterion = nn.BCEWithLogitsLoss()

        per_token_dataset = activations.to_dataset(
            y=torch.tensor(y, dtype=self.data_type), per_token=True
        )

        # Calculate class weights to handle imbalanced data
        sample_weights = per_token_dataset._attention_mask

        # Only sample points that are not masked
        sampler = WeightedRandomSampler(
            weights=sample_weights.numpy().tolist(),  # Convert to list for compatibility
            num_samples=len(sample_weights),
            replacement=True,
        )

        dataloader = DataLoader(
            per_token_dataset,
            batch_size=self.training_args["batch_size"],
            sampler=sampler,
        )

        # Initialize variables for tracking best model
        best_val_loss = float("inf")
        best_model_state = None

        # Training loop
        for epoch in range(self.training_args["epochs"]):
            self.model.train()
            running_loss = 0.0
            pbar = tqdm(
                dataloader, desc=f"Epoch {epoch + 1}/{self.training_args['epochs']}"
            )
            for batch_idx, batch in enumerate(pbar):
                acts_tensor, _, _, y_tensor = batch

                optimizer.zero_grad()
                outputs = self.model(acts_tensor.to(device).to(self.data_type))
                loss = criterion(outputs.squeeze(), y_tensor.to(device))
                loss.backward()

                if print_gradient_norm:
                    # Calculate and print gradient norm
                    total_norm = 0.0
                    for p in self.model.parameters():
                        if p.grad is not None:
                            param_norm = p.grad.detach().data.norm(2)
                            total_norm += param_norm.item() ** 2
                    total_norm = total_norm**0.5
                    print(f"gradient norm: {total_norm}")

                optimizer.step()
                loss = loss.item()

                # Update running loss and progress bar
                running_loss += loss
                avg_loss = running_loss / (batch_idx + 1)
                pbar.set_postfix({"loss": f"{avg_loss:.4f}"})

            # Print epoch summary
            print(f"Epoch {epoch + 1} - Average loss: {avg_loss:.4f}")

            # Validation step if validation data is provided
            if validation_activations is not None and validation_y is not None:
                self.model.eval()
                with torch.no_grad():
                    # Get probabilities for validation data
                    val_probs = self.predict_proba(validation_activations)

                    # Convert validation labels to tensor
                    val_y_tensor = torch.tensor(validation_y, dtype=self.data_type).to(
                        device
                    )

                    # Convert probabilities to logits and compute loss
                    val_probs_tensor = torch.tensor(val_probs, dtype=self.data_type).to(
                        device
                    )

                    # Convert to logits first, then handle extreme values
                    val_logits = torch.logit(val_probs_tensor)

                    # Clip extreme logit values to prevent NaN in loss computation
                    # Using values that are safe for bfloat16
                    val_logits = torch.clamp(val_logits, min=-10.0, max=10.0)

                    # Check for NaN values in logits
                    if torch.isnan(val_logits).any():
                        print("Warning: NaN values detected in validation logits")
                        print("Min logit:", val_logits.min().item())
                        print("Max logit:", val_logits.max().item())
                        val_logits = torch.nan_to_num(val_logits, nan=0.0)

                    val_loss = criterion(val_logits.squeeze(), val_y_tensor).item()

                    # Check for NaN loss
                    if np.isnan(val_loss):
                        print("Warning: NaN validation loss detected")
                        print("Validation probabilities shape:", val_probs_tensor.shape)
                        print("Validation labels shape:", val_y_tensor.shape)
                        val_loss = float(
                            "inf"
                        )  # Set to infinity to avoid selecting this model

                    print(f"Validation loss: {val_loss:.4f}")

                    # Save best model
                    if val_loss < best_val_loss:
                        best_val_loss = val_loss
                        best_model_state = self.model.state_dict().copy()
                        self.best_epoch = epoch + 1  # Store 1-indexed epoch number

        # Load best model if validation was used
        if best_model_state is not None:
            self.model.load_state_dict(best_model_state)

        return self

    @torch.no_grad()
    def predict_token_logits(
        self, activations: Activation
    ) -> Float[torch.Tensor, " batch_size seq_len"]:
        """
        Predict the logits of the activations.

        1. Get the activations
        2. Pass through the model
        3. Multiply by the attention mask
        4. Reshape back to (batch_size, seq_len) and then return.

        Outputs the classifier logits that are expected in the shape (batch_size, seq_len)
        """
        if self.model is None:
            raise ValueError("Model not trained")

        device = self.training_args["device"]

        # Process the activations into a per token dataset to be passed through the model
        batch_size, seq_len, _ = activations.shape

        acts_tensor = einops.rearrange(activations._activations, "b s e -> (b s) e")

        # acts_tensor = activations.get_activations(per_token=True)

        # Switch batch norm to eval mode:
        self.model = self.model.to(device)
        self.model.eval()

        logits = self.model(acts_tensor.to(device).to(self.data_type))

        # Multiply by the attention mask -> to remove padded tokens:
        masked_logits = logits * torch.tensor(
            activations.get_attention_mask(per_token=True)[:, None],
            dtype=self.data_type,
        ).to(device)

        # Reshape back to the original shape and take the mean over the sequence length
        reshaped_logits = einops.rearrange(
            masked_logits, "(b s) 1 -> b s", b=batch_size, s=seq_len
        )

        assert reshaped_logits.shape == (
            batch_size,
            seq_len,
        ), f"Logits shape is {reshaped_logits.shape} not {(batch_size, seq_len)}"

        return reshaped_logits

    def predict(self, activations: Activation) -> Float[np.ndarray, " batch_size"]:
        """
        Predict the per entry labels of the inputs.
        """

        # Get the probabilities
        probs = self.predict_proba(activations)

        # Get the predictions -> cutoff at 0.5
        preds = (probs > 0.5).astype(np.int32)

        return preds

    @torch.no_grad()
    def predict_proba(
        self, activations: Activation
    ) -> Float[np.ndarray, " batch_size"]:
        """
        Predict the probabilities of the activations.

        Outputs are expected in the shape (batch_size,)
        """

        logits = self.predict_token_logits(activations)
        input_ids = activations._input_ids

        # Take the mean over the sequence length:
        agg_logits = self.aggregation_method(logits, input_ids)

        # Convert the logits to probabilities
<<<<<<< HEAD
        return torch.sigmoid(agg_logits).cpu().to(self.data_type).numpy()
=======
        return torch.sigmoid(mean_logits).cpu().float().numpy()
>>>>>>> 7b4238c0

    @torch.no_grad()
    def predict_token_proba(
        self, activations: Activation
    ) -> Float[np.ndarray, " batch_size seq_len"]:
        """
        Predict the probabilities of the activations.

        Outputs are expected in the shape (batch_size, seq_len)
        """
        if self.model is None:
            raise ValueError("Model not trained")

        # Process the activations into a per token dataset to be passed through the model
        logits = self.predict_token_logits(activations)

        # Convert the logits to probabilities
        return torch.sigmoid(torch.tensor(logits)).numpy()

    def create_model(self, embedding_dim: int) -> nn.Module:
        """
        Create a linear model over the embedding dimension dynamically.
        """

        # Create a linear model over the embedding dimension
        return nn.Sequential(
            nn.BatchNorm1d(embedding_dim),
            nn.Linear(embedding_dim, 1, bias=False),
        ).to(self.data_type)


@dataclass
class PytorchDifferenceOfMeansClassifier(PytorchLinearClassifier):
    use_lda: bool = False

    def train(
        self,
        activations: Activation,
        y: Float[np.ndarray, " batch_size"],
        validation_activations: Activation | None = None,
        validation_y: Float[np.ndarray, " batch_size"] | None = None,
    ) -> Self:
        if validation_activations is not None or validation_y is not None:
            print(
                "Warning: Validation data is not used for PytorchDifferenceOfMeansClassifier"
            )

        acts = torch.tensor(activations.get_activations(), dtype=self.data_type)
        mask = torch.tensor(activations.get_attention_mask(), dtype=self.data_type)

        batch_size, seq_len, embed_dim = acts.shape

        acts = acts.to(self.training_args["device"])
        mask = mask.to(self.training_args["device"])
        y_tensor = torch.tensor(y, dtype=self.data_type).to(
            self.training_args["device"]
        )

        # Apply mask to zero out irrelevant entries
        masked_acts = acts * mask.unsqueeze(
            -1
        )  # broadcast mask across embedding dimension

        # Sum along sequence length and divide by mask sum for each sample
        mask_sums = mask.sum(dim=1, keepdim=True)  # shape: (batch_size, 1)
        averaged_acts = (
            masked_acts.sum(dim=1) / mask_sums
        )  # shape: (batch_size, embed_dim)

        # Separate positive and negative examples
        pos_acts = averaged_acts[y_tensor == 1]
        neg_acts = averaged_acts[y_tensor == 0]

        pos_mean, neg_mean = pos_acts.mean(0), neg_acts.mean(0)
        direction = pos_mean - neg_mean

        if self.use_lda:
            centered_data = torch.cat([pos_acts - pos_mean, neg_acts - neg_mean], 0)
            covariance = centered_data.t() @ centered_data / acts.shape[0]

            inv = torch.linalg.pinv(covariance, hermitian=True, atol=1e-3)
            param = inv @ direction
        else:
            param = direction

        assert param.shape == (embed_dim,)

        self.model = nn.Linear(embed_dim, 1, bias=False)
        self.model.weight.data.copy_(param.reshape(1, -1))

        # Set bias to put decision boundary halfway between positive and negative means
        # TODO Unsure if this is fine for unbalanced datasets
        # TODO Setting a bias leads to much lower AUROC, which doesn't really make sense
        # pos_logits = (pos_mean @ param).mean()
        # neg_logits = (neg_mean @ param).mean()
        # bias = -(pos_logits + neg_logits) / 2
        # self.model.bias.data.copy_(bias.reshape(1))

        return self


class PytorchPerEntryLinearClassifier(PytorchLinearClassifier):
    """
    A linear classifier that uses Pytorch with standardization of features.
    """

    training_args: dict
    model: nn.Module | None = None

    def train(
        self,
        activations: Activation,
        y: Float[np.ndarray, " batch_size"],
        validation_activations: Activation | None = None,
        validation_y: Float[np.ndarray, " batch_size"] | None = None,
        print_gradient_norm: bool = False,
    ) -> Self:
        """
        Train the classifier on the activations and labels.

        Args:
            activations: The activations to train on.
            y: The labels to train on.
            validation_activations: Optional validation activations.
            validation_y: Optional validation labels.
            print_gradient_norm: Whether to print gradient norm during training.

        Returns:
            Self - The trained classifier.
        """
        device = self.training_args["device"]

        # Just this bit here is different from the PytorchLinearClassifier
        per_entry_dataset = activations.to_dataset(
            y=torch.tensor(y, dtype=self.data_type), per_token=False
        )

        # Get the embedding dimension from the averaged activations
        embedding_dim = activations._activations.shape[-1]
        # Create a linear model with the correct embedding dimension

        if self.model is None:
            self.model = self.create_model(embedding_dim).to(device)

        optimizer = torch.optim.AdamW(
            self.model.parameters(),
            **self.training_args["optimizer_args"],
        )

        criterion = nn.BCEWithLogitsLoss()

        dataloader = DataLoader(
            per_entry_dataset,
            batch_size=self.training_args["batch_size"],
            shuffle=True,
        )

        # Initialize variables for tracking best model
        best_val_loss = float("inf")
        best_model_state = None

        # Training loop
        self.model.train()
        for epoch in range(self.training_args["epochs"]):
            running_loss = 0.0
            pbar = tqdm(
                dataloader, desc=f"Epoch {epoch + 1}/{self.training_args['epochs']}"
            )
            for batch_idx, batch in enumerate(pbar):
                acts, mask_batch, _, y = batch

                acts_tensor = self.average_activations(acts, mask_batch)
                y_tensor = torch.tensor(y, dtype=self.data_type).to(device)

                # Standard training step for AdamW
                optimizer.zero_grad()
                outputs = self.model(acts_tensor.to(self.data_type).to(device))
                loss = criterion(outputs.squeeze(), y_tensor)
                loss.backward()

                if print_gradient_norm:
                    # Calculate and print gradient norm
                    total_norm = 0.0
                    for p in self.model.parameters():
                        if p.grad is not None:
                            param_norm = p.grad.detach().data.norm(2)
                            total_norm += param_norm.item() ** 2
                    total_norm = total_norm**0.5
                    print(f"gradient norm: {total_norm}")

                optimizer.step()
                loss = loss.item()

                # Update running loss and progress bar
                running_loss += loss
                avg_loss = running_loss / (batch_idx + 1)
                pbar.set_postfix({"loss": f"{avg_loss:.4f}"})

            # Print epoch summary
            print(f"Epoch {epoch + 1} - Average loss: {avg_loss:.4f}")

            # Validation step if validation data is provided
            if validation_activations is not None and validation_y is not None:
                self.model.eval()
                with torch.no_grad():
                    # Get probabilities for validation data
                    val_probs = self.predict_proba(validation_activations)

                    # Convert validation labels to tensor
                    val_y_tensor = torch.tensor(validation_y, dtype=self.data_type).to(
                        device
                    )

                    # Convert probabilities to logits and compute loss
                    val_probs_tensor = torch.tensor(val_probs, dtype=self.data_type).to(
                        device
                    )

                    # Convert to logits first, then handle extreme values
                    val_logits = torch.logit(val_probs_tensor)

                    # Clip extreme logit values to prevent NaN in loss computation
                    # Using values that are safe for bfloat16
                    val_logits = torch.clamp(val_logits, min=-10.0, max=10.0)

                    # Check for NaN values in logits
                    if torch.isnan(val_logits).any():
                        print("Warning: NaN values detected in validation logits")
                        print("Min logit:", val_logits.min().item())
                        print("Max logit:", val_logits.max().item())
                        val_logits = torch.nan_to_num(val_logits, nan=0.0)

                    val_loss = criterion(val_logits.squeeze(), val_y_tensor).item()

                    # Check for NaN loss
                    if np.isnan(val_loss):
                        print("Warning: NaN validation loss detected")
                        print("Validation probabilities shape:", val_probs_tensor.shape)
                        print("Validation labels shape:", val_y_tensor.shape)
                        val_loss = float(
                            "inf"
                        )  # Set to infinity to avoid selecting this model
                        breakpoint()

                    print(f"Validation loss: {val_loss:.4f}")

                    # Save best model
                    if val_loss < best_val_loss:
                        best_val_loss = val_loss
                        best_model_state = self.model.state_dict().copy()

        # Load best model if validation was used
        if best_model_state is not None:
            self.model.load_state_dict(best_model_state)

        return self

    def average_activations(
        self, acts: torch.Tensor, mask: torch.Tensor
    ) -> torch.Tensor:
        masked_acts = acts * mask[..., None]
        token_counts = mask.sum(dim=1, keepdim=True)
        # Add small epsilon to avoid division by zero
        token_counts = torch.clamp(token_counts, min=1)
        averaged_acts = masked_acts.sum(dim=1) / token_counts
        return averaged_acts

    @torch.no_grad()
    def predict_proba(
        self, activations: Activation
    ) -> Float[np.ndarray, " batch_size"]:
        """
        Predict the probabilities of the activations.

        Takes the mean before putting through the model.

        Outputs are expected in the shape (batch_size,)
        """
        if self.model is None:
            raise ValueError("Model not trained")

        device = self.training_args["device"]

        # Switch batch norm to eval mode:
        self.model = self.model.to(device)
        self.model.eval()

        acts_tensor = self.average_activations(
            torch.tensor(activations._activations, dtype=self.data_type),
            torch.tensor(activations._attention_mask, dtype=self.data_type),
        )
        logits = self.model(acts_tensor.to(self.data_type).to(device))

        return nn.Sigmoid()(logits).detach().cpu().squeeze().float().numpy()

    @torch.no_grad()
    def predict_token_logits(
        self, activations: Activation
    ) -> Float[np.ndarray, " batch_size seq_len"]:
        """
        Predict the logits of the activations.

        Outputs are expected in the shape (batch_size, seq_len)
        """
        raise NotImplementedError("Not implemented")

    @torch.no_grad()
    def predict_token_proba(
        self, activations: Activation
    ) -> Float[np.ndarray, " batch_size seq_len"]:
        """
        Predict the probabilities of the activations.

        Outputs are expected in the shape (batch_size, seq_len)
        """
        raise NotImplementedError("Not implemented")

    def create_model(self, embedding_dim: int) -> nn.Module:
        """
        Create a linear model over the embedding dimension dynamically.
        """

        model = nn.Sequential(
            nn.BatchNorm1d(embedding_dim),
            nn.Linear(embedding_dim, 1, bias=False),
        )

        # Initialize the linear layer weights to zeros
        torch.nn.init.zeros_(model[1].weight)  # type: ignore

        return model.to(self.data_type)


class AttentionLayer(nn.Module):
    """
    Attention Layer for the attention probe.

    embed_dim: The embedding dimension of the model residual stream

    The module takes the activations from the model residual stream maps it to a single
    dimensional attention embedding dimension to create queries and keys with dims:
    - query: (batch_size, seq_len, 1)
    - key: (batch_size, seq_len, 1)
    - value: (batch_size, seq_len, 1)

    It then passes these through a multi-head attention layer with a single head.

    The output is then squeezed to remove the singleton dimension.

    These design decisions were made to minimize the number of parameters in the
    attention component of the probe.
    """

    def __init__(self, embed_dim: int, attn_hidden_dim: int):
        super().__init__()

        self.query_linear = nn.Linear(embed_dim, attn_hidden_dim)
        self.key_linear = nn.Linear(embed_dim, attn_hidden_dim)
        self.value_linear = nn.Linear(embed_dim, attn_hidden_dim)
        self.attn = nn.MultiheadAttention(
            embed_dim=attn_hidden_dim, num_heads=1, batch_first=True
        )

    def forward(
        self,
        activations: Float[torch.Tensor, "batch_size seq_len embed_dim"],
    ) -> Float[torch.Tensor, "batch_size seq_len"]:
        query, key, value = (
            self.query_linear(activations),
            self.key_linear(activations),
            self.value_linear(activations),
        )

        attn_output, _ = self.attn(query, key, value, need_weights=False)

        return attn_output.mean(dim=-1, keepdim=True)


class AttentionProbeAttnWeightLogits(nn.Module):
    def __init__(self, embed_dim: int, attn_hidden_dim: int):
        super().__init__()

        self.batch_norm = nn.BatchNorm1d(embed_dim)
        self.attention_layer = AttentionLayer(embed_dim, attn_hidden_dim)
        self.linear = nn.Linear(embed_dim, 1, bias=False)

    def forward(
        self,
        activations: Float[torch.Tensor, "batch_size seq_len embed_dim"],
    ) -> Float[torch.Tensor, "batch_size seq_len"]:
        """
        The forward pass of the attention probe.

        TODO: swap activation weighting before the attention layer and after the attention layer
        """

        # batch_size, seq_len, _ = activations.shape
        # Flatten activations:
        # activations = einops.rearrange(activations, "b s e -> (b s) e")
        # Based on https://discuss.pytorch.org/t/how-does-the-batch-normalization-work-for-sequence-data/30839/2
        activations = activations.permute(0, 2, 1)
        activations = self.batch_norm(activations)
        activations = activations.permute(0, 2, 1)
        # activations = einops.rearrange(
        #    activations, "(b s) e -> b s e", b=batch_size, s=seq_len
        # )

        attn_output = self.attention_layer(activations)

        # Normalize the attention output using min-max normalization
        # This ensures values are in [0,1] range without the exponential scaling of softmax

        # Normalize the attention output by dividing by the sum:
        attn_output = attn_output / attn_output.sum(dim=1, keepdim=True)

        # Normalize the attention output using a softmax:
        # attn_output = torch.softmax(attn_output / torch.tensor(0.1), dim=1)

        linear_output = self.linear(activations)

        # For debugging:
        # attn_output = torch.ones_like(linear_output)
        return (linear_output * attn_output).squeeze()


class AttentionProbeAttnThenLinear(nn.Module):
    """
    Attention probe that uses a single head attention layer to aggregate the sequence.
    The output is passed through a single linear layer.
    """

    def __init__(self, embed_dim: int, attn_hidden_dim: int):
        super().__init__()

        self.batch_norm = nn.BatchNorm1d(embed_dim)

        self.query_linear = nn.Linear(embed_dim, attn_hidden_dim)
        self.key_linear = nn.Linear(embed_dim, attn_hidden_dim)
        self.value_linear = nn.Linear(embed_dim, attn_hidden_dim)
        self.attn = nn.MultiheadAttention(
            embed_dim=attn_hidden_dim, num_heads=1, batch_first=True
        )

        self.linear = nn.Linear(attn_hidden_dim, 1, bias=False)

    def forward(
        self,
        activations: Float[torch.Tensor, "batch_size seq_len embed_dim"],
    ) -> Float[torch.Tensor, "batch_size seq_len"]:
        activations = activations.permute(0, 2, 1)
        activations = self.batch_norm(activations)
        activations = activations.permute(0, 2, 1)

        keys, queries, values = (
            self.key_linear(activations),
            self.query_linear(activations),
            self.value_linear(activations),
        )

        attn_output, _ = self.attn(queries, keys, values, need_weights=False)

        linear_output = self.linear(attn_output).squeeze(dim=-1)

        return linear_output


class PytorchAttentionClassifier(PytorchLinearClassifier):
    """
    A linear classifier that uses PyTorch. The sequence is aggregated using a learnt attention mechanism.
    """

    training_args: dict
    model: nn.Module | None = None

    def train(
        self,
        activations: Activation,
        y: Float[np.ndarray, " batch_size"],
        validation_activations: Activation | None = None,
        validation_y: Float[np.ndarray, " batch_size"] | None = None,
        print_gradient_norm: bool = False,
    ) -> Self:
        """
        Train the classifier on the activations and labels.

        Training is done on the

        Args:
            activations: The activations to train on.
            y: The labels to train on.
            validation_activations: Optional validation activations.
            validation_y: Optional validation labels.
            print_gradient_norm: Whether to print gradient norm during training.

        Returns:
            Self
        """
        device = self.training_args["device"]

        # Convert labels to tensor
        y_tensor = torch.tensor(y, dtype=self.data_type)

        # Just this bit here is different from the PytorchLinearClassifier
        per_entry_dataset = activations.to_dataset(y=y_tensor, per_token=False)

        # Get the embedding dimension from the averaged activations
        embedding_dim = activations._activations.shape[-1]

        # Create a linear model with the correct embedding dimension
        if self.model is None:
            self.model = self.create_model(
                embedding_dim,
                attn_hidden_dim=self.training_args["attn_hidden_dim"],
                probe_architecture=self.training_args["probe_architecture"],
            ).to(device)

        optimizer = torch.optim.AdamW(
            self.model.parameters(),
            **self.training_args["optimizer_args"],
        )

        scheduler = torch.optim.lr_scheduler.CosineAnnealingLR(
            optimizer,
            T_max=self.training_args["epochs"],
            eta_min=self.training_args["optimizer_args"]["lr"]
            * self.training_args["scheduler_decay"],
        )

        criterion = nn.BCEWithLogitsLoss()

        dataloader = DataLoader(
            per_entry_dataset,
            batch_size=self.training_args["batch_size"],
            shuffle=True,
        )

        # Initialize variables for tracking best model
        best_val_loss = float("inf")
        best_model_state = None
        self.best_epoch = None

        # Training loop
        # Enable gradient computation
        with torch.set_grad_enabled(True):
            self.model.train()
            for epoch in range(self.training_args["epochs"]):
                running_loss = 0.0
                pbar = tqdm(
                    dataloader, desc=f"Epoch {epoch + 1}/{self.training_args['epochs']}"
                )
                for batch_idx, batch in enumerate(pbar):
                    acts, mask_batch, _, y = batch

                    # acts = self.average_activations(acts, mask_batch)

                    assert isinstance(y, torch.Tensor), "y must be a torch.Tensor"
                    y_tensor = y.to(device)  # type: ignore

                    # Standard training step for AdamW
                    optimizer.zero_grad()
                    outputs = self.model(
                        acts.to(device).to(self.data_type)
                    )  # batch_size, seq_len

                    # Multiply by the attention mask here:
                    # We multiply the acts by the atteniont mask but the model is currently still learning from padded inputs
                    # So we need to multiply the outputs by the attention mask to remove the padded tokens
                    outputs = outputs * mask_batch.to(device).to(self.data_type)

                    outputs = outputs.mean(
                        dim=-1
                    )  # aggregate the attention weighted logits

                    # Ensure outputs and y_tensor have compatible shapes
                    outputs = outputs.view(-1)  # Flatten to (batch_size,)
                    y_tensor = y_tensor.view(-1)  # Flatten to (batch_size,)

                    loss = criterion(outputs, y_tensor)

                    if print_gradient_norm:
                        print("loss", loss)

                    assert not loss.isnan().any(), "Loss is NaN"

                    loss.backward()

                    # Calculate and print gradient norm before clipping
                    grad_norm = torch.nn.utils.clip_grad_norm_(
                        self.model.parameters(), max_norm=1.0
                    )
                    if print_gradient_norm:
                        print(f"gradient norm: {grad_norm.item()}")

                    optimizer.step()
                    loss = loss.item()

                    # Update running loss and progress bar
                    running_loss += loss
                    avg_loss = running_loss / (batch_idx + 1)
                    pbar.set_postfix({"loss": f"{avg_loss:.4f}"})

                # Print epoch summary
                scheduler.step()
                print(f"Epoch {epoch + 1} - Average loss: {avg_loss:.4f}")

                # Validation step if validation data is provided
                if validation_activations is not None and validation_y is not None:
                    self.model.eval()
                    with torch.no_grad():
                        # Get probabilities for validation data
                        val_probs = self.predict_proba(validation_activations)

                        # Convert validation labels to tensor
                        val_y_tensor = torch.tensor(
                            validation_y, dtype=self.data_type
                        ).to(device)

                        # Convert probabilities to logits and compute loss
                        val_probs_tensor = torch.tensor(
                            val_probs, dtype=self.data_type
                        ).to(device)

                        # Convert to logits first, then handle extreme values
                        val_logits = torch.logit(val_probs_tensor)

                        # Clip extreme logit values to prevent NaN in loss computation
                        # Using values that are safe for bfloat16
                        val_logits = torch.clamp(val_logits, min=-10.0, max=10.0)

                        # Check for NaN values in logits
                        if torch.isnan(val_logits).any():
                            print("Warning: NaN values detected in validation logits")
                            print("Min logit:", val_logits.min().item())
                            print("Max logit:", val_logits.max().item())
                            val_logits = torch.nan_to_num(val_logits, nan=0.0)

                        val_loss = criterion(val_logits.squeeze(), val_y_tensor).item()

                        # Check for NaN loss
                        if np.isnan(val_loss):
                            print("Warning: NaN validation loss detected")
                            print(
                                "Validation probabilities shape:",
                                val_probs_tensor.shape,
                            )
                            print("Validation labels shape:", val_y_tensor.shape)
                            val_loss = float(
                                "inf"
                            )  # Set to infinity to avoid selecting this model

                        print(f"Validation loss: {val_loss:.4f}")

                        # Save best model
                        if val_loss < best_val_loss:
                            best_val_loss = val_loss
                            best_model_state = self.model.state_dict().copy()
                            self.best_epoch = epoch + 1  # Store 1-indexed epoch number

        # Load best model if validation was used
        if best_model_state is not None:
            self.model.load_state_dict(best_model_state)

        return self

    @torch.no_grad()
    def predict_token_logits(
        self, activations: Activation
    ) -> Float[np.ndarray, " batch_size seq_len"]:
        """
        Predict the logits of the activations.

        1. Get the activations
        2. Pass through the model
        3. Multiply by the attention mask
        4. Reshape back to (batch_size, seq_len) and then return.

        Outputs the classifier logits that are expected in the shape (batch_size, seq_len)
        """
        if self.model is None:
            raise ValueError("Model not trained")

        device = self.training_args["device"]

        # Process the activations into a per token dataset to be passed through the model
        batch_size, seq_len, _ = activations.shape

        acts_tensor = activations.get_activations(per_token=False)

        # Switch batch norm to eval mode:
        self.model = self.model.to(device)
        self.model.eval()

        logits = self.model(torch.tensor(acts_tensor, dtype=self.data_type).to(device))

        # Multiply by the attention mask -> to remove padded tokens:
        masked_logits = logits * torch.tensor(
            activations.get_attention_mask(per_token=False),
            dtype=self.data_type,
        ).to(device)

        assert masked_logits.shape == (
            batch_size,
            seq_len,
        ), f"Logits shape is {masked_logits.shape} not {(batch_size, seq_len)}"

        return masked_logits

    def create_model(
        self, embedding_dim: int, attn_hidden_dim: int, probe_architecture: str
    ) -> nn.Module:
        """
        Create a linear model over the embedding dimension dynamically.

        Args:
            embedding_dim: The embedding dimension of the model residual stream
            attn_hidden_dim: The hidden dimension of the attention layer
            probe_architecture: The architecture of the probe

        Probe Architectures:
        "attention_weighted_agg_logits":
            The sequence is aggregated using a weighted sum where the weights are the
            outputs of a learnt attention mechanism.

        "attention_then_linear":
            The sequence is passed through a learnt attention mechanism and then through a
            linear layer.

        Returns:
            A PyTorch module
        """

        # Create an attention probe layer:
        if probe_architecture == "attention_weighted_agg_logits":
            model = AttentionProbeAttnWeightLogits(embedding_dim, attn_hidden_dim).to(
                self.data_type
            )
        elif probe_architecture == "attention_then_linear":
            model = AttentionProbeAttnThenLinear(embedding_dim, attn_hidden_dim).to(
                self.data_type
            )
        else:
            raise NotImplementedError(
                f"Probe architecture {probe_architecture} not implemented"
            )

        for layer in model.modules():
            if isinstance(layer, nn.Linear):
                torch.nn.init.xavier_uniform_(layer.weight)
            elif isinstance(layer, AttentionLayer):
                torch.nn.init.xavier_uniform_(layer.query_linear.weight)
                torch.nn.init.xavier_uniform_(layer.key_linear.weight)
                torch.nn.init.xavier_uniform_(layer.value_linear.weight)

        return model<|MERGE_RESOLUTION|>--- conflicted
+++ resolved
@@ -266,11 +266,7 @@
         agg_logits = self.aggregation_method(logits, input_ids)
 
         # Convert the logits to probabilities
-<<<<<<< HEAD
-        return torch.sigmoid(agg_logits).cpu().to(self.data_type).numpy()
-=======
-        return torch.sigmoid(mean_logits).cpu().float().numpy()
->>>>>>> 7b4238c0
+        return torch.sigmoid(agg_logits).cpu().float().numpy()
 
     @torch.no_grad()
     def predict_token_proba(
