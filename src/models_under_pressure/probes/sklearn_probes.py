--- conflicted
+++ resolved
@@ -7,13 +7,7 @@
 from sklearn.pipeline import make_pipeline
 from sklearn.preprocessing import StandardScaler
 
-<<<<<<< HEAD
 from models_under_pressure.interfaces.activations import Activation
-=======
-from models_under_pressure.interfaces.activations import (
-    Activation,
-)
->>>>>>> a396b555
 from models_under_pressure.interfaces.dataset import (
     BaseDataset,
     Dataset,
@@ -21,10 +15,7 @@
     Label,
     LabelledDataset,
 )
-<<<<<<< HEAD
 from models_under_pressure.config import global_settings
-=======
->>>>>>> a396b555
 from models_under_pressure.probes.base import Classifier, Probe
 from models_under_pressure.utils import as_numpy
 
@@ -78,13 +69,7 @@
         activations: Activation,
         y: Float[np.ndarray, " batch_size"],
     ) -> Self:
-<<<<<<< HEAD
         X = mean_acts(activations)
-=======
-        # Preprocess the aggregations to be of the correct shape:
-        X = mean_acts(activations)
-
->>>>>>> a396b555
         self._classifier.fit(X, y)  # type: ignore
         return self
 
@@ -124,17 +109,9 @@
 
         # TODO This can be done more efficiently -> so can a lot of things
         predictions = []
-<<<<<<< HEAD
-        acts = activations_obj.activations.numpy()
-        mask = activations_obj.attention_mask.numpy()
-        for i in range(len(acts)):
-            activations = acts[i]
-            attention_mask = mask[i]
-=======
         for i in range(len(acts)):
             activations = acts[i]
             attention_mask = attn_mask[i]
->>>>>>> a396b555
 
             # Compute per-token predictions
             # Apply attention mask to zero out padding tokens
@@ -150,40 +127,6 @@
         return np.array(predictions)
 
 
-<<<<<<< HEAD
-def sigmoid(
-    logits: Float[np.ndarray, " batch_size"],
-) -> Float[np.ndarray, " batch_size"]:
-    return 1 / (1 + np.exp(-logits))
-
-
-def mean_acts(
-    X: Activation, batch_size: int = 200
-) -> Float[np.ndarray, "batch_size embed_dim"]:
-    # Initialize accumulators for sum and token counts
-    batch_size_total, seq_len, embed_dim = X.activations.shape
-    sum_acts = np.zeros((batch_size_total, embed_dim))
-    token_counts = np.zeros((batch_size_total, 1))
-
-    # Process in batches
-    for i in range(0, batch_size_total, batch_size):
-        end_idx = min(i + batch_size, batch_size_total)
-
-        # Get current batch
-        batch_acts = as_numpy(X.activations[i:end_idx])
-        batch_mask = as_numpy(X.attention_mask[i:end_idx])
-
-        # Process current batch in-place
-        batch_acts *= batch_mask[:, :, None]  # In-place multiplication
-        sum_acts[i:end_idx] = batch_acts.sum(axis=1)
-        token_counts[i:end_idx] = batch_mask.sum(axis=1, keepdims=True)
-
-    # Add small epsilon to avoid division by zero
-    token_counts = token_counts + 1e-10
-
-    # Calculate final mean
-    return (sum_acts / token_counts).numpy()
-=======
 def compute_accuracy(
     probe: Probe,
     dataset: LabelledDataset,
@@ -223,5 +166,4 @@
 def sigmoid(
     logits: Float[np.ndarray, " batch_size"],
 ) -> Float[np.ndarray, " batch_size"]:
-    return 1 / (1 + np.exp(-logits))
->>>>>>> a396b555
+    return 1 / (1 + np.exp(-logits))