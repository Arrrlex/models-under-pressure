--- conflicted
+++ resolved
@@ -1,9 +1,5 @@
 from dataclasses import dataclass
-<<<<<<< HEAD
-from typing import Any, Self, Sequence
-=======
-from typing import Self
->>>>>>> 61297b3a
+from typing import Any, Self
 
 import numpy as np
 from jaxtyping import Float
