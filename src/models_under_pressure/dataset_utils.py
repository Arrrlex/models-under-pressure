--- conflicted
+++ resolved
@@ -137,13 +137,7 @@
     variation_value: str | None = None,
     n_per_class: int | None = None,
 ) -> LabelledDataset:
-<<<<<<< HEAD
-    """Load the dataset."""
-    dataset = LabelledDataset.load_from(dataset_path)
-=======
     """Load the train-test split for the generated dataset.
->>>>>>> d0a1e6e1
-
     if model_name is not None and layer is not None and not compute_activations:
         dataset = ActivationStore().enrich(
             dataset,
@@ -192,34 +186,6 @@
 
     return dataset
 
-
-<<<<<<< HEAD
-def split_dataset(
-    dataset: LabelledDataset,
-    split_col: str,
-    default_split: str = "train",
-) -> dict[str, LabelledDataset]:
-    """Split the dataset into different subsets based on the values of a column.
-
-    Args:
-        dataset: The dataset to split
-        split_col: The column to split the dataset on
-        default_split: The default split to use if the split column is not present
-    """
-    if split_col not in dataset.other_fields:
-        return {default_split: dataset}
-
-    split_indices = {}
-
-    for i, split in enumerate(dataset.other_fields[split_col]):
-        split_indices[split] = split_indices.get(split, []) + [i]
-
-    return {split: dataset[idxs] for split, idxs in split_indices.items()}
-
-
-def load_train_test(
-    dataset_path: Path,
-=======
 class LazyLoader:
     def __init__(
         self, loaders: dict[str, Callable[..., LabelledDataset]], **kwargs: Any
@@ -235,43 +201,12 @@
 def load_splits_lazy(
     dataset_path: Path,
     dataset_filters: dict[str, Any] | None = None,
->>>>>>> d0a1e6e1
     model_name: str | None = None,
     layer: int | None = None,
     compute_activations: bool = False,
     variation_type: str | None = None,
     variation_value: str | None = None,
     n_per_class: int | None = None,
-<<<<<<< HEAD
-) -> tuple[LabelledDataset, LabelledDataset]:
-    """Load the train-test split for the generated dataset.
-
-    If model_name and layer are provided, the activations are loaded and added to the dataset.
-
-    Args:
-        dataset_path: Path to the generated dataset
-        model_name: Name of the model to load activations for
-        layer: Layer to load activations for
-
-    Returns:
-        tuple[LabelledDataset, LabelledDataset]: Train and test datasets
-    """
-    dataset = load_dataset(
-        dataset_path,
-        model_name,
-        layer,
-        compute_activations,
-        variation_type,
-        variation_value,
-        n_per_class,
-    )
-
-    splits = split_dataset(dataset, split_col="split", default_split="train")
-
-    assert set(splits.keys()) <= {"train", "test"}
-
-    return splits["train"], splits.get("test", LabelledDataset.empty())
-=======
 ) -> LazyLoader:
     if dataset_path.is_dir():
         split_names = [p.stem for p in dataset_path.glob("*.jsonl")]
@@ -334,5 +269,4 @@
     )
     train_dataset = splits["train"]
     test_dataset = splits["test"]
-    return train_dataset, test_dataset
->>>>>>> d0a1e6e1
+    return train_dataset, test_dataset