from dataclasses import dataclass
from pathlib import Path
from typing import Any, Callable

import numpy as np

from models_under_pressure.activation_store import ActivationStore
from models_under_pressure.interfaces.dataset import (
    Dataset,
    LabelledDataset,
    subsample_balanced_subset,
)
from models_under_pressure.model import LLMModel


def create_train_test_split(
    dataset: Dataset,
    test_size: float = 0.2,
    split_field: str | None = None,
) -> tuple[LabelledDataset, LabelledDataset]:
    """Create a train-test split of the dataset.

    Args:
        dataset: Dataset to split
        test_size: Fraction of data to use for test set
        split_field: If provided, ensures examples with the same value for this field
                    are kept together in either train or test set
    """
    if split_field is None:
        # Simple random split
        train_indices = np.random.choice(
            range(len(dataset.ids)),
            size=int(len(dataset.ids) * (1 - test_size)),
            replace=False,
        )
        test_indices = np.random.permutation(
            np.setdiff1d(np.arange(len(dataset.ids)), train_indices)
        )
        train_indices = list(train_indices)
        test_indices = list(test_indices)
    else:
        # Split based on unique values of the field
        assert (
            split_field in dataset.other_fields
        ), f"Field {split_field} not found in dataset"
        unique_values = list(set(dataset.other_fields[split_field]))
        n_test = int(len(unique_values) * test_size)

        test_values = set(np.random.choice(unique_values, size=n_test, replace=False))

        train_indices = [
            i
            for i, val in enumerate(dataset.other_fields[split_field])
            if val not in test_values
        ]
        test_indices = [
            i
            for i, val in enumerate(dataset.other_fields[split_field])
            if val in test_values
        ]

    return dataset[train_indices], dataset[test_indices]  # type: ignore


@dataclass
class Variations:
    train_splits: dict[str, LabelledDataset]
    test_splits: dict[str, LabelledDataset]
    variation_values: list[str]


def split_by_variation(
    train_dataset: LabelledDataset,
    test_dataset: LabelledDataset,
    variation_type: str,
    max_samples: int | None = None,
) -> Variations:
    """Split the dataset into different splits for computing generalization heatmaps."""
    # Get unique values of variation_type
    variation_values = list(set(train_dataset.other_fields[variation_type]))
    test_variation_values = list(set(test_dataset.other_fields[variation_type]))
    if sorted(variation_values) != sorted(test_variation_values):
        print(f"Variation values: {variation_values}")
        print(f"Test variation values: {test_variation_values}")
    assert sorted(variation_values) == sorted(test_variation_values)

    train_splits = {}
    test_splits = {}
    for variation_value in variation_values:
        train_dataset_filtered = train_dataset.filter(
            lambda x: x.other_fields[variation_type] == variation_value
        )
        test_dataset_filtered = test_dataset.filter(
            lambda x: x.other_fields[variation_type] == variation_value
        )

        if max_samples is not None:
            # Sample 80% for train, 20% for test
            train_size = int(max_samples * 0.8)
            test_size = int(max_samples * 0.2)

            train_indices = np.random.choice(
                range(len(train_dataset_filtered.ids)),
                size=min(train_size, len(train_dataset_filtered.ids)),
                replace=False,
            )
            test_indices = np.random.choice(
                range(len(test_dataset_filtered.ids)),
                size=min(test_size, len(test_dataset_filtered.ids)),
                replace=False,
            )

            train_dataset_filtered = train_dataset_filtered[list(train_indices)]  # type: ignore
            test_dataset_filtered = test_dataset_filtered[list(test_indices)]  # type: ignore

        train_splits[variation_value] = train_dataset_filtered
        test_splits[variation_value] = test_dataset_filtered

    return Variations(
        train_splits=train_splits,
        test_splits=test_splits,
        variation_values=variation_values,
    )


def create_cross_validation_splits(dataset: LabelledDataset) -> list[LabelledDataset]:
    raise NotImplementedError("Not implemented")


def load_dataset(
    dataset_path: Path,
    dataset_filters: dict[str, Any] | None = None,
    model_name: str | None = None,
    layer: int | None = None,
    compute_activations: bool = False,
    variation_type: str | None = None,
    variation_value: str | None = None,
    n_per_class: int | None = None,
) -> LabelledDataset:
<<<<<<< HEAD
    """Load the train-test split for the generated dataset.
=======
    """Load the dataset.

    If model_name and layer are provided, the activations are loaded and added to the dataset.
    If compute_activations is True, the activations are computed; if False,
    the activations are loaded from the activation store.

    If variation_type and variation_value are provided, the dataset is filtered to only
    include examples where variation_type has the given variation value.

    If n_per_class is provided, the dataset is subsampled to contain only n_per_class
    examples per class.

    Args:
        dataset_path: Path to the dataset
        model_name: Name of the model to load activations for
        layer: Layer to load activations for
        compute_activations: Whether to compute activations
        variation_type: Type of variation to filter on
        variation_value: Value of variation to filter on
        n_per_class: Number of samples per class to load
    """
    dataset = LabelledDataset.load_from(dataset_path)

>>>>>>> 8038cd41
    if model_name is not None and layer is not None and not compute_activations:
        dataset = ActivationStore().enrich(
            dataset,
            path=dataset_path,
            model_name=model_name,
            layer=layer,
        )

    if variation_type is not None and variation_value is not None:
        dataset = dataset.filter(
            lambda x: x.other_fields[variation_type] == variation_value
        )

    dataset = LabelledDataset.load_from(dataset_path)

    if model_name is not None and layer is not None and not compute_activations:
        dataset = ActivationStore().enrich(
            dataset,
            path=dataset_path,
            model_name=model_name,
            layer=layer,
        )

    if variation_type is not None and variation_value is not None:
        dataset = dataset.filter(
            lambda x: x.other_fields[variation_type] == variation_value
        )
    if dataset_filters is not None:
        dataset = dataset.filter(
            lambda x: all(
                x.other_fields[key] == value for key, value in dataset_filters.items()
            )
        )

    if n_per_class is not None and len(dataset) > n_per_class * 2:
        dataset = subsample_balanced_subset(dataset, n_per_class=n_per_class)

    if model_name is not None and layer is not None and compute_activations:
        model = LLMModel.load(model_name)
        activations = model.get_batched_activations(dataset, layer=layer)
        dataset = dataset.assign(
            activations=activations._activations,
            attention_mask=activations._attention_mask,
            input_ids=activations._input_ids,
        )

    return dataset

class LazyLoader:
    def __init__(
        self, loaders: dict[str, Callable[..., LabelledDataset]], **kwargs: Any
    ):
        self.loaders = loaders
        self.kwargs = kwargs

    def __getitem__(self, key: str) -> LabelledDataset:
        loader = self.loaders[key]
        return loader(**self.kwargs)


def load_splits_lazy(
    dataset_path: Path,
    dataset_filters: dict[str, Any] | None = None,
    model_name: str | None = None,
    layer: int | None = None,
    compute_activations: bool = False,
    variation_type: str | None = None,
    variation_value: str | None = None,
    n_per_class: int | None = None,
) -> LazyLoader:
    if dataset_path.is_dir():
        split_names = [p.stem for p in dataset_path.glob("*.jsonl")]
        loaders = {
            split_name: lambda: load_dataset(
                dataset_path / f"{split_name}.jsonl",
                dataset_filters=dataset_filters,
                model_name=model_name,
                layer=layer,
                compute_activations=compute_activations,
                variation_type=variation_type,
                variation_value=variation_value,
                n_per_class=n_per_class,
            )
            for split_name in split_names
        }
        return LazyLoader(loaders=loaders)
    else:
        dataset = load_dataset(
            dataset_path,
            dataset_filters=dataset_filters,
            model_name=model_name,
            layer=layer,
            compute_activations=compute_activations,
            variation_type=variation_type,
            variation_value=variation_value,
            n_per_class=n_per_class,
        )
        if "split" in dataset.other_fields:
            split_names = {str(s) for s in dataset.other_fields["split"]}
            loaders = {
                split_name: lambda dataset: dataset.filter(
                    lambda x: x.split == split_name
                )
                for split_name in split_names
            }
        else:
            loaders = {"train": lambda dataset: dataset}

        return LazyLoader(loaders=loaders, dataset=dataset)


def load_train_test(
    dataset_path: Path,
    model_name: str | None = None,
    layer: int | None = None,
    compute_activations: bool = False,
    variation_type: str | None = None,
    variation_value: str | None = None,
    n_per_class: int | None = None,
) -> tuple[LabelledDataset, LabelledDataset]:
    splits = load_splits_lazy(
        dataset_path,
        model_name=model_name,
        layer=layer,
        compute_activations=compute_activations,
        variation_type=variation_type,
        variation_value=variation_value,
        n_per_class=n_per_class,
    )
    train_dataset = splits["train"]
    test_dataset = splits["test"]
    return train_dataset, test_dataset<|MERGE_RESOLUTION|>--- conflicted
+++ resolved
@@ -137,9 +137,6 @@
     variation_value: str | None = None,
     n_per_class: int | None = None,
 ) -> LabelledDataset:
-<<<<<<< HEAD
-    """Load the train-test split for the generated dataset.
-=======
     """Load the dataset.
 
     If model_name and layer are provided, the activations are loaded and added to the dataset.
@@ -162,8 +159,6 @@
         n_per_class: Number of samples per class to load
     """
     dataset = LabelledDataset.load_from(dataset_path)
-
->>>>>>> 8038cd41
     if model_name is not None and layer is not None and not compute_activations:
         dataset = ActivationStore().enrich(
             dataset,
