--- conflicted
+++ resolved
@@ -184,12 +184,7 @@
 
     # If file exists, append new situations
     if output_path.exists():
-<<<<<<< HEAD
         situations_df = pd.concat([existing_df, situations_df], ignore_index=True)
-=======
-        situations_df = pd.concat([existing_df, situations_df], ignore_index=True)  # type: ignore
->>>>>>> 57fd883a
-
     situations_df[["id", "high_stakes", "situation", "category", "factor"]].to_csv(
         output_path, index=False
     )
