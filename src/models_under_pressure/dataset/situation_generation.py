import logging
import random
from pathlib import Path
from typing import Any, Dict, List, Union

import pandas as pd

from models_under_pressure.config import RunConfig
from models_under_pressure.utils import call_llm

logger = logging.getLogger(__name__)

<<<<<<< HEAD
base_template = """
Each generated situation/scenario should be in pairs implying one high-stake and one
 low-stake situation without explicitly mentioning or indicating risk or stakes. The situations should be organised as minimally different pairs.
Reply in JSON format following the schema below. For each situation, there are two json entries, the main key of the json will be "situations" that will be a list
of json entries.
"situations": [{{
        "high_stakes": 1,
        "situation": string variable (high stake situation)
}},
{{
        "high_stakes": 0,
        "situation": string variable (low stake situation)
}}]

Here is an example output of high and low stake situation in the domain of mental health for a therapist:
"situations": [{{"id":1, "high_stakes":1, "situation":"A patient experiences a sudden panic attack during an online therapy session, making their breathing erratic
and they express feelings of losing control. The therapist must provide immediate calming techniques and potentially guide them to emergency assistance."}}
{{"id":2, "high_stakes":0, "situation":"During a scheduled wellness check-in, a client shares that they are feeling slightly overwhelmed by work stress and
 asks for strategies to manage their time better, allowing for a calm discussion without the need for urgent intervention."}}]

Remember to generate high stake and low stake situations in pairs. and important to note to not use obvious words that clearly imply the high stake or low stake situation.
"""

situation_generation_template_impact_factor = """
Generate {n_samples} distinct situations with respect to the domain of {category} considering the impact related to {impact_factor}.

"""
situation_generation_template_role_geography = """
Generate {n_samples} distinct situations with respect to the topic of {category}. Tailor the scenarios
for people having roles similar to {role} considering that they are belonging to the geography of {geography}.

"""
situation_generation_template_role_impact = """
Generate {n_samples} distinct situations with respect to the topic of {category}. Tailor the scenarios
for people having roles similar to {role} and considering the impact on them is related to {impact_factor}.

=======
situation_generation_template_json = """
Generate {n_samples} distinct situations with respect to the topic of {category}. Tailor the scenarios
for people having roles similar to {role}. The scenarios should be in {language}.

Each generated situation/scenario should be in pairs implying one high-stake and one
 low-stake situation without explicitly mentioning or indicating risk or stakes. The situations should be organised as minimally different pairs.
Reply in JSON format following the schema below. For each situation, there are two json entries, the main key of the json will be "situations" that will be a list
of json entries.
"situations": [{{
        "high_stakes": 1,
        "situation": string variable (high stake situation)
}},
{{
        "high_stakes": 0,
        "situation": string variable (low stake situation)
}}]

Here is an example output of high and low stake situation in the domain of mental health for a therapist:
"situations": [{{"id":1, "high_stakes":1, "situation":"A patient experiences a sudden panic attack during an online therapy session, making their breathing erratic
and they express feelings of losing control. The therapist must provide immediate calming techniques and potentially guide them to emergency assistance."}}
{{"id":2, "high_stakes":0, "situation":"During a scheduled wellness check-in, a client shares that they are feeling slightly overwhelmed by work stress and
 asks for strategies to manage their time better, allowing for a calm discussion without the need for urgent intervention."}}]

Remember to generate high stake and low stake situations in pairs.
"""
situation_generation_template_csv = """
Generate {n_samples} distinct situations with respect to the domain of {domain} considering the impact related to {factors}.

Each generated situation/scenario should be in pairs implying one high-stake and one
 low-stake situation without explicitly mentioning or indicating risk or stakes. The situations should be organised as minimally different pairs.
Reply in JSON format following the schema below. For each situation, there are two json entries, the main key of the json will be "situations" that will be a list
of json entries.
"situations": [{{
        "high_stakes": 1,
        "situation": string variable (high stake situation)
}},
{{
        "high_stakes": 0,
        "situation": string variable (low stake situation)
}}]
In the domain of {domain}, considering the impact that is related to {factors}, the high stakes examples could be related to {high_stakes_examples}
 and the low stakes examples could be related to {low_stakes_examples}.

Here is an example output of high and low stake situation in this domain of mental health for a therapist:
"situations": [{{"id":1, "high_stakes":1, "situation":"A patient experiences a sudden panic attack during an online therapy session, making their breathing erratic
and they express feelings of losing control. The therapist must provide immediate calming techniques and potentially guide them to emergency assistance."}}
{{"id":2, "high_stakes":0, "situation":"During a scheduled wellness check-in, a client shares that they are feeling slightly overwhelmed by work stress and
 asks for strategies to manage their time better, allowing for a calm discussion without the need for urgent intervention."}}]

Remember to generate high stake and low stake situations in pairs and important to note to not use obvious words that clearly imply the high stake or low stake situation.
>>>>>>> 7e86ec25
"""


def generate_situations(
    n_samples: int,
    category: str,
    factors: Dict[str, List[str]],
    factor_id: int,
<<<<<<< HEAD
=======
    isJson: bool = True,
    high_stakes_examples: list[str] = [],
    low_stakes_examples: list[str] = [],
>>>>>>> 7e86ec25
) -> Dict[str, Any] | None:
    """
    Generate situations using LLM for a specific category and factor.

    Args:
        n_samples: Number of samples to generate
        category: Category of the situation
        factor: Factor influencing the situation

    Returns:
        Dictionary containing generated situations or None if generation fails
    """
<<<<<<< HEAD

    roles = factors["role_of_user"] if "role_of_user" in factors else []
    geographies = factors["Geography"] if "Geography" in factors else []
    languages = factors["Languages"] if "Languages" in factors else []
    impact_factors = factors["impact_factors"] if "impact_factors" in factors else []
    situation_generation_prompt = ""
    # using different templates
    if len(roles) == 0 and len(languages) == 0 and len(geographies) == 0:
        situation_generation_prompt = (
            situation_generation_template_impact_factor.format(
                n_samples=n_samples,
                category=category,
                impact_factor=impact_factors[factor_id]
                if len(impact_factors) > factor_id
                else impact_factors[-1],
            )
        )
    elif len(geographies) == 0 and len(languages) == 0:
        situation_generation_prompt = situation_generation_template_role_impact.format(
            n_samples=n_samples,
            category=category,
            role=roles[factor_id] if len(roles) > factor_id else roles[-1],
            impact_factor=impact_factors[factor_id]
            if len(impact_factors) > factor_id
            else impact_factors[-1],
        )

    elif len(impact_factors) == 0 and len(languages) == 0:
        situation_generation_prompt = (
            situation_generation_template_role_geography.format(
                n_samples=n_samples,
                category=category,
                role=roles[factor_id] if len(roles) > factor_id else roles[-1],
                geography=geographies[factor_id]
                if len(geographies) > factor_id
                else geographies[-1],
            )
        )

=======
    if isJson:
        # ADD_FACTORS
        roles = factors["role_of_user"]
        # geographies = factors["Geography"]
        languages = factors["Languages"]

        # ADD_DEELETE_FACTORS
        situation_generation_prompt = situation_generation_template_json.format(
            n_samples=5,
            category=category,
            role=roles[factor_id] if len(roles) > factor_id else roles[-1],
            language=languages[factor_id]
            if len(languages) > factor_id
            else languages[-1],
        )
    else:
        situation_generation_prompt = situation_generation_template_csv.format(
            n_samples=5,
            domain=category,
            factors=factors,
            high_stakes_examples=high_stakes_examples,
            low_stakes_examples=low_stakes_examples,
        )
>>>>>>> 7e86ec25
    messages = [
        {
            "role": "system",
            "content": """You are a helpful assistant that generates realistic scenarios based on user instructions regarding the
            domain of the scenarios, and the type of people involved. The scenarios should reflect varying levels of stakes,
            and the factors that influence the scenarios. The scenarios should be diverse and contextually rich.
            Generate high and low stakes scenarios in pairs. The scenarios shouldn't be very
            long in length and an important point to note is to have similar lengths for high stake vs low stake situation.
            Keep them factual, realistic, and concise. Remember to generate high stake and low stake situations in pairs.""",
        },
        {"role": "user", "content": situation_generation_prompt + base_template},
    ]
    return call_llm(messages)


def generate_all_situations(
    run_config: RunConfig,
    samples_df: pd.DataFrame,
    sample_seperately: bool = False,
) -> List[Dict[str, Union[bool, str]]]:
    """
    Generate situations for all combinations of categories and factors.

    Args:
        run_config: Run configuration including number of samples to generate
        categories: List of categories
        factors: List of factors

    Returns:
        List of generated situations as dictionaries
    """
    # Get topics and factors from DataFrame
    topics = samples_df["topic"].unique().tolist()

    # Get factor columns (all columns except topic)
    factors_list = [col for col in samples_df.columns if col != "topic"]
    factors_list.remove("id")
    factors = {}
    for factor in factors_list:
        factors[factor] = samples_df[factor].unique().tolist()

    if sample_seperately:
        if (
            run_config.num_topics_to_sample is not None
            and run_config.num_topics_to_sample < len(topics)
        ):
            topics = random.sample(topics, run_config.num_topics_to_sample)
        if run_config.num_factors_to_sample is not None:
            for factor in factors:
                factors[factor] = random.sample(
                    factors[factor], run_config.num_factors_to_sample
                )

    logger.info(
        f"Generating situations for {len(topics)} categories and {len(factors[factors_list[0]])} factors"
    )

    all_situations = []
    for topic in topics:
        for factor_ctr in range(len(factors[factors_list[0]])):
            logger.debug(f"Generating situations for category: {topic}")
            situations = generate_situations(
                n_samples=run_config.num_situations_per_combination,
                category=topic,
                factors=factors,
                factor_id=factor_ctr,
<<<<<<< HEAD
=======
                isJson=True,
                high_stakes_examples=[],
                low_stakes_examples=[],
>>>>>>> 7e86ec25
            )

            if situations is not None:
                keys = [key for key in situations.keys()]
                # if situations is a list, take all elements and assign topic and factors to each element

                if isinstance(situations[keys[0]], list):
                    for sit in situations[keys[0]]:
                        sit["topic"] = topic
                        for i in range(len(factors_list)):
                            sit[factors_list[i]] = factors[factors_list[i]][factor_ctr]
                        all_situations.append(sit)
                else:
                    situations["topic"] = topic
                    for i in range(len(factors_list)):
                        situations[factors_list[i]] = factors[factors_list[i]][
                            factor_ctr
                        ]
                    all_situations.append(situations)
            else:
                logger.warning(f"Failed to generate situations for category: {topic}")

    return all_situations


def save_situations(situations: List[Dict[str, Any]], output_path: Path) -> None:
    """
    Save generated situations to a CSV file.

    Args:
        situations: List of situation dictionaries
        output_path: Path to save the CSV file
    """
    situations_df = pd.DataFrame(situations)

    # Check if file exists and get the next ID
    next_id = 1
    existing_df = None
    if output_path.exists():
        try:
            existing_df = pd.read_csv(output_path)
            if not existing_df.empty:
                next_id = existing_df["id"].max() + 1
                logger.info(
                    f"Found existing situations file. Next ID will be {next_id}"
                )
        except Exception as e:
            logger.warning(f"Error reading existing situations file: {e}")
            next_id = 1

    # Assign sequential IDs starting from next_id
    situations_df["id"] = range(next_id, next_id + len(situations_df))

    # If file exists, append new situations
    if output_path.exists() and existing_df is not None:
        situations_df = pd.concat([existing_df, situations_df], ignore_index=True)

    # shift id column to the first position
    situations_df = situations_df[
        ["id"] + [col for col in situations_df.columns if col != "id"]
    ]

    situations_df.to_csv(output_path, index=False)
    logger.info(f"Saved {len(situations_df)} situations to {output_path}")


def generate_situations_file(run_config: RunConfig, is_json: bool = True) -> None:
    """
    Main function to orchestrate situation generation process.

    Args:
        n_samples: Number of total samples to generate
        output_path: Path to save the output CSV file
    """
    # Setup logging
    logging.basicConfig(level=logging.INFO)

    # Load and prepare data from the combined csv file
    if is_json:
        situations_combinations_df = pd.read_csv(run_config.situations_combined_csv)
        #  If we want to sample directly from the csv file
        sampled_df = situations_combinations_df.sample(
            n=run_config.num_situations_to_sample
        )

        situations_results = generate_all_situations(
            run_config=run_config,
            samples_df=situations_combinations_df,
            sample_seperately=True,
        )
<<<<<<< HEAD
=======
    else:
        situations_examples_df = pd.read_csv(run_config.filtered_situations_file)
        sampled_df = situations_examples_df.sample(
            n=run_config.num_situations_to_sample
        )
        situations_results = []
        for idx, (index_row, row) in enumerate(sampled_df.iterrows()):
            situations = generate_situations(
                n_samples=run_config.num_situations_per_combination,
                category=row["Domain"],
                factors=row["Factor"],
                factor_id=idx,
                isJson=False,
                high_stakes_examples=row["High_Stakes_Examples"],
                low_stakes_examples=row["Low_Stakes_Examples"],
            )

            if situations is not None:
                keys = [key for key in situations.keys()]
                # if situations is a list, take all elements and assign topic and factors to each element

                if isinstance(situations[keys[0]], list):
                    for sit in situations[keys[0]]:
                        sit["topic"] = row["Domain"]
                        sit["factors"] = row["Factor"]
                        situations_results.append(sit)

            else:
                logger.warning(
                    f"Failed to generate situations for category: {row['domain']}"
                )
>>>>>>> 7e86ec25
    # Save results
    save_situations(situations_results, run_config.situations_file)


if __name__ == "__main__":
    generate_situations_file(RunConfig(run_id="debug"), is_json=True)<|MERGE_RESOLUTION|>--- conflicted
+++ resolved
@@ -10,7 +10,6 @@
 
 logger = logging.getLogger(__name__)
 
-<<<<<<< HEAD
 base_template = """
 Each generated situation/scenario should be in pairs implying one high-stake and one
  low-stake situation without explicitly mentioning or indicating risk or stakes. The situations should be organised as minimally different pairs.
@@ -47,58 +46,6 @@
 Generate {n_samples} distinct situations with respect to the topic of {category}. Tailor the scenarios
 for people having roles similar to {role} and considering the impact on them is related to {impact_factor}.
 
-=======
-situation_generation_template_json = """
-Generate {n_samples} distinct situations with respect to the topic of {category}. Tailor the scenarios
-for people having roles similar to {role}. The scenarios should be in {language}.
-
-Each generated situation/scenario should be in pairs implying one high-stake and one
- low-stake situation without explicitly mentioning or indicating risk or stakes. The situations should be organised as minimally different pairs.
-Reply in JSON format following the schema below. For each situation, there are two json entries, the main key of the json will be "situations" that will be a list
-of json entries.
-"situations": [{{
-        "high_stakes": 1,
-        "situation": string variable (high stake situation)
-}},
-{{
-        "high_stakes": 0,
-        "situation": string variable (low stake situation)
-}}]
-
-Here is an example output of high and low stake situation in the domain of mental health for a therapist:
-"situations": [{{"id":1, "high_stakes":1, "situation":"A patient experiences a sudden panic attack during an online therapy session, making their breathing erratic
-and they express feelings of losing control. The therapist must provide immediate calming techniques and potentially guide them to emergency assistance."}}
-{{"id":2, "high_stakes":0, "situation":"During a scheduled wellness check-in, a client shares that they are feeling slightly overwhelmed by work stress and
- asks for strategies to manage their time better, allowing for a calm discussion without the need for urgent intervention."}}]
-
-Remember to generate high stake and low stake situations in pairs.
-"""
-situation_generation_template_csv = """
-Generate {n_samples} distinct situations with respect to the domain of {domain} considering the impact related to {factors}.
-
-Each generated situation/scenario should be in pairs implying one high-stake and one
- low-stake situation without explicitly mentioning or indicating risk or stakes. The situations should be organised as minimally different pairs.
-Reply in JSON format following the schema below. For each situation, there are two json entries, the main key of the json will be "situations" that will be a list
-of json entries.
-"situations": [{{
-        "high_stakes": 1,
-        "situation": string variable (high stake situation)
-}},
-{{
-        "high_stakes": 0,
-        "situation": string variable (low stake situation)
-}}]
-In the domain of {domain}, considering the impact that is related to {factors}, the high stakes examples could be related to {high_stakes_examples}
- and the low stakes examples could be related to {low_stakes_examples}.
-
-Here is an example output of high and low stake situation in this domain of mental health for a therapist:
-"situations": [{{"id":1, "high_stakes":1, "situation":"A patient experiences a sudden panic attack during an online therapy session, making their breathing erratic
-and they express feelings of losing control. The therapist must provide immediate calming techniques and potentially guide them to emergency assistance."}}
-{{"id":2, "high_stakes":0, "situation":"During a scheduled wellness check-in, a client shares that they are feeling slightly overwhelmed by work stress and
- asks for strategies to manage their time better, allowing for a calm discussion without the need for urgent intervention."}}]
-
-Remember to generate high stake and low stake situations in pairs and important to note to not use obvious words that clearly imply the high stake or low stake situation.
->>>>>>> 7e86ec25
 """
 
 
@@ -107,12 +54,6 @@
     category: str,
     factors: Dict[str, List[str]],
     factor_id: int,
-<<<<<<< HEAD
-=======
-    isJson: bool = True,
-    high_stakes_examples: list[str] = [],
-    low_stakes_examples: list[str] = [],
->>>>>>> 7e86ec25
 ) -> Dict[str, Any] | None:
     """
     Generate situations using LLM for a specific category and factor.
@@ -125,7 +66,6 @@
     Returns:
         Dictionary containing generated situations or None if generation fails
     """
-<<<<<<< HEAD
 
     roles = factors["role_of_user"] if "role_of_user" in factors else []
     geographies = factors["Geography"] if "Geography" in factors else []
@@ -165,31 +105,6 @@
             )
         )
 
-=======
-    if isJson:
-        # ADD_FACTORS
-        roles = factors["role_of_user"]
-        # geographies = factors["Geography"]
-        languages = factors["Languages"]
-
-        # ADD_DEELETE_FACTORS
-        situation_generation_prompt = situation_generation_template_json.format(
-            n_samples=5,
-            category=category,
-            role=roles[factor_id] if len(roles) > factor_id else roles[-1],
-            language=languages[factor_id]
-            if len(languages) > factor_id
-            else languages[-1],
-        )
-    else:
-        situation_generation_prompt = situation_generation_template_csv.format(
-            n_samples=5,
-            domain=category,
-            factors=factors,
-            high_stakes_examples=high_stakes_examples,
-            low_stakes_examples=low_stakes_examples,
-        )
->>>>>>> 7e86ec25
     messages = [
         {
             "role": "system",
@@ -256,12 +171,6 @@
                 category=topic,
                 factors=factors,
                 factor_id=factor_ctr,
-<<<<<<< HEAD
-=======
-                isJson=True,
-                high_stakes_examples=[],
-                low_stakes_examples=[],
->>>>>>> 7e86ec25
             )
 
             if situations is not None:
@@ -340,55 +249,20 @@
     logging.basicConfig(level=logging.INFO)
 
     # Load and prepare data from the combined csv file
-    if is_json:
-        situations_combinations_df = pd.read_csv(run_config.situations_combined_csv)
-        #  If we want to sample directly from the csv file
-        sampled_df = situations_combinations_df.sample(
-            n=run_config.num_situations_to_sample
-        )
-
-        situations_results = generate_all_situations(
-            run_config=run_config,
-            samples_df=situations_combinations_df,
-            sample_seperately=True,
-        )
-<<<<<<< HEAD
-=======
-    else:
-        situations_examples_df = pd.read_csv(run_config.filtered_situations_file)
-        sampled_df = situations_examples_df.sample(
-            n=run_config.num_situations_to_sample
-        )
-        situations_results = []
-        for idx, (index_row, row) in enumerate(sampled_df.iterrows()):
-            situations = generate_situations(
-                n_samples=run_config.num_situations_per_combination,
-                category=row["Domain"],
-                factors=row["Factor"],
-                factor_id=idx,
-                isJson=False,
-                high_stakes_examples=row["High_Stakes_Examples"],
-                low_stakes_examples=row["Low_Stakes_Examples"],
-            )
-
-            if situations is not None:
-                keys = [key for key in situations.keys()]
-                # if situations is a list, take all elements and assign topic and factors to each element
-
-                if isinstance(situations[keys[0]], list):
-                    for sit in situations[keys[0]]:
-                        sit["topic"] = row["Domain"]
-                        sit["factors"] = row["Factor"]
-                        situations_results.append(sit)
-
-            else:
-                logger.warning(
-                    f"Failed to generate situations for category: {row['domain']}"
-                )
->>>>>>> 7e86ec25
+    situations_combinations_df = pd.read_csv(run_config.situations_combined_csv)
+    #  If we want to sample directly from the csv file
+    # sampled_df = situations_combinations_df.sample(
+    #     n=run_config.num_situations_to_sample
+    # )
+
+    situations_results = generate_all_situations(
+        run_config=run_config,
+        samples_df=situations_combinations_df,
+        sample_seperately=True,
+    )
     # Save results
     save_situations(situations_results, run_config.situations_file)
 
 
 if __name__ == "__main__":
-    generate_situations_file(RunConfig(run_id="debug"), is_json=True)+    generate_situations_file(RunConfig(run_id="debug"))