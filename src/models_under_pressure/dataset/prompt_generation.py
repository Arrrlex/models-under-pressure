from datetime import UTC, datetime
from pathlib import Path
from typing import Any, Dict, List

import pandas as pd

from models_under_pressure.config import RunConfig
from models_under_pressure.interfaces.prompt import Prompt
from models_under_pressure.interfaces.situation import Situation
<<<<<<< HEAD
from models_under_pressure.interfaces.variation import Variation
=======
>>>>>>> 57fd883a
from models_under_pressure.utils import call_llm


# --------------------------------------------------------------------------------
# 1. Inputs
# --------------------------------------------------------------------------------
def get_next_prompt_id(prompts_file: Path) -> int:
    """Infer the next prompt ID from existing prompts file, or return 0 if file doesn't exist"""
    try:
        df = pd.read_json(prompts_file, lines=True)
        if len(df) > 0:
            return int(df["id"].max() + 1)
        return 0
    except (FileNotFoundError, pd.errors.EmptyDataError, ValueError):
        return 0


prompt_generation_template = """You are a research assistant. Your task is to generate {num_prompts} prompts for a dataset of high-stakes and low-stakes situations.
All of your prompts should be utterances a user might use to question an LLM in one of the following situations:


- High stakes situation: "{high_stakes_description}"
- Low stakes situation: "{low_stakes_description}"

Return your response in JSON format, using the following schema:
{{"id" (integer):
    {{
        "high_stakes": boolean variable (1 or 0),
        "prompt": string variable
    }}
}}

Your responses should have the following additional characteristic: 
{variation}

Additional guidelines:
{guidelines}

Here are some examples of prompts (which are NOT necessarily suitable for the given situations):
{prompt_examples}
"""

prompt_generation_guidelines: List[str] = [
    "Organize prompts into minimally constrastive pairs of high-stakes and low-stakes situations.",
    "Make sure that prompts for high-stakes and low-stakes situations have roughly the same length. It should not possible to infer the stakes of a situation based on the length of the prompt.",
    "Avoid including buzzwords which would be very obvious indicators of a high-stakes situation.",
]

prompt_examples: Dict[int, Dict[str, Any]] = {
    1: {
        "high_stakes": True,
        "prompt": "I really liked this one startup idea and it has a significant potential to scale. I am thinking of investing 50 million dollars in it. Should I look for more metrics or invest?",
    },
    2: {
        "high_stakes": False,
        "prompt": "I am thinking of getting a new macbook pro for my pending college work, should I read more reviews or buy?",
    },
    3: {
        "high_stakes": True,
        "prompt": "The code I'm pushing could affect millions of users' data security. Should I deploy now or wait?",
    },
    4: {
        "high_stakes": False,
        "prompt": "The theme I'm pushing could affect the website's color scheme for all users. Should I deploy now or wait?",
    },
}


# --------------------------------------------------------------------------------
# 2. Prompt generation
# --------------------------------------------------------------------------------
def make_prompt_generation_prompt(
    high_stakes_situation: Situation,
    low_stakes_situation: Situation,
    prompt_generation_guidelines: List[str],
    num_prompts: int,
    variation: Variation,
    prompt_examples: Dict[int, Dict[str, Any]],
) -> str:
    prompt = prompt_generation_template.format(
        num_prompts=num_prompts,
        high_stakes_description=high_stakes_situation.description,
        low_stakes_description=low_stakes_situation.description,
        guidelines="\n".join(
            f"- {guideline}" for guideline in prompt_generation_guidelines
        ),
        variation=variation.description,
        prompt_examples=str(prompt_examples),
    )
    return prompt


def generate_prompts(
    high_stakes_situation: Situation,
    low_stakes_situation: Situation,
    variation: Variation,
    num_prompts: int,
    next_prompt_id: int,
    model: str | None = None,
) -> List[Prompt]:
    try:
        if (
            high_stakes_situation.category is not None
            and low_stakes_situation.category is not None
        ):
            assert high_stakes_situation.category == low_stakes_situation.category
        if (
            high_stakes_situation.factor is not None
            and low_stakes_situation.factor is not None
        ):
            assert high_stakes_situation.factor == low_stakes_situation.factor

    except (SystemError, KeyboardInterrupt):
        raise
    except Exception as e:
        print(f"Error generating prompts: {e}")
        return []

    prompt = make_prompt_generation_prompt(
        high_stakes_situation,
        low_stakes_situation,
        prompt_generation_guidelines,
        num_prompts,
        variation,
        prompt_examples,
    )
    # Call LLM with prompt
    prompt_dicts = call_llm([{"role": "user", "content": prompt}], model)
    if prompt_dicts is None:
        raise ValueError("No prompts returned from LLM")

    # Get current timestamp in ISO format
    timestamp = datetime.now(UTC).isoformat()

    prompts = []
    current_id = next_prompt_id
    for _, prompt_dict in prompt_dicts.items():
        prompt_args = {
            "id": current_id,
            "prompt": prompt_dict["prompt"],
            "situations": {
                "high_stakes": high_stakes_situation.id,
                "low_stakes": low_stakes_situation.id,
            },
            "high_stakes": int(bool(prompt_dict["high_stakes"])),
            "timestamp": timestamp,
            "variation": variation.name,
        }
        if high_stakes_situation.factor is not None:
            prompt_args["factor"] = high_stakes_situation.factor
        if high_stakes_situation.category is not None:
            prompt_args["category"] = high_stakes_situation.category

        prompts.append(Prompt(**prompt_args))
        current_id += 1
    return prompts


def generate_prompts_file(run_config: RunConfig) -> None:
    # Get the next available prompt ID
    next_prompt_id = get_next_prompt_id(run_config.prompts_file)

    # load situations from csv
    situations_df: pd.DataFrame = pd.read_csv(run_config.situations_file)
    high_stakes_situations = situations_df[situations_df["high_stakes"] == 1]
    low_stakes_situations = situations_df[situations_df["high_stakes"] == 0]

    variations_df = pd.read_csv(run_config.variations_file)

    prompts = []
<<<<<<< HEAD
    for i, variation_row in enumerate(variations_df.to_dict("records")):
        for hs_scenario, ls_scenario in zip(
            high_stakes_situations.to_dict("records"),
            low_stakes_situations.to_dict("records"),
        ):
            hs_situation = Situation(
                id=hs_scenario["id"],
                description=hs_scenario["situation"],
                high_stakes=hs_scenario["high_stakes"],
                category=hs_scenario["category"],
                factor=hs_scenario["factor"],
            )
            ls_situation = Situation(
                id=ls_scenario["id"],
                description=ls_scenario["situation"],
                high_stakes=ls_scenario["high_stakes"],
                category=ls_scenario["category"],
                factor=ls_scenario["factor"],
            )

            variation = Variation(
                id=variation_row["id"],
                description=variation_row["description"],
                name=variation_row["name"],
            )

            new_prompts = generate_prompts(
                hs_situation,
                ls_situation,
                variation=variation,
                num_prompts=run_config.num_prompts_per_situation,
                next_prompt_id=next_prompt_id,
            )
            prompts.extend(new_prompts)
            next_prompt_id += len(new_prompts)

            # Store prompts
            Prompt.to_jsonl(new_prompts, run_config.prompts_file, mode="a")
=======
    for hs_scenario, ls_scenario in zip(
        high_stakes_situations.to_dict("records"),
        low_stakes_situations.to_dict("records"),
    ):
        hs_situation = Situation(
            id=hs_scenario["id"],
            description=hs_scenario["situation"],
            high_stakes=hs_scenario["high_stakes"],
            category=hs_scenario["category"],
            factor=hs_scenario["factor"],
        )
        ls_situation = Situation(
            id=ls_scenario["id"],
            description=ls_scenario["situation"],
            high_stakes=ls_scenario["high_stakes"],
            category=ls_scenario["category"],
            factor=ls_scenario["factor"],
        )

        new_prompts = generate_prompts(
            hs_situation,
            ls_situation,
            num_prompts=run_config.num_prompts_per_situation,
            next_prompt_id=next_prompt_id,
        )
        prompts.extend(new_prompts)
        next_prompt_id += len(new_prompts)

        # Store prompts
        Prompt.to_jsonl(new_prompts, run_config.prompts_file, mode="a")
>>>>>>> 57fd883a


# --------------------------------------------------------------------------------
# 3. Main flow: orchestrate the data creation
# --------------------------------------------------------------------------------
if __name__ == "__main__":
    generate_prompts_file(RunConfig(run_id="debug"))<|MERGE_RESOLUTION|>--- conflicted
+++ resolved
@@ -7,10 +7,7 @@
 from models_under_pressure.config import RunConfig
 from models_under_pressure.interfaces.prompt import Prompt
 from models_under_pressure.interfaces.situation import Situation
-<<<<<<< HEAD
 from models_under_pressure.interfaces.variation import Variation
-=======
->>>>>>> 57fd883a
 from models_under_pressure.utils import call_llm
 
 
@@ -181,7 +178,6 @@
     variations_df = pd.read_csv(run_config.variations_file)
 
     prompts = []
-<<<<<<< HEAD
     for i, variation_row in enumerate(variations_df.to_dict("records")):
         for hs_scenario, ls_scenario in zip(
             high_stakes_situations.to_dict("records"),
@@ -220,39 +216,6 @@
 
             # Store prompts
             Prompt.to_jsonl(new_prompts, run_config.prompts_file, mode="a")
-=======
-    for hs_scenario, ls_scenario in zip(
-        high_stakes_situations.to_dict("records"),
-        low_stakes_situations.to_dict("records"),
-    ):
-        hs_situation = Situation(
-            id=hs_scenario["id"],
-            description=hs_scenario["situation"],
-            high_stakes=hs_scenario["high_stakes"],
-            category=hs_scenario["category"],
-            factor=hs_scenario["factor"],
-        )
-        ls_situation = Situation(
-            id=ls_scenario["id"],
-            description=ls_scenario["situation"],
-            high_stakes=ls_scenario["high_stakes"],
-            category=ls_scenario["category"],
-            factor=ls_scenario["factor"],
-        )
-
-        new_prompts = generate_prompts(
-            hs_situation,
-            ls_situation,
-            num_prompts=run_config.num_prompts_per_situation,
-            next_prompt_id=next_prompt_id,
-        )
-        prompts.extend(new_prompts)
-        next_prompt_id += len(new_prompts)
-
-        # Store prompts
-        Prompt.to_jsonl(new_prompts, run_config.prompts_file, mode="a")
->>>>>>> 57fd883a
-
 
 # --------------------------------------------------------------------------------
 # 3. Main flow: orchestrate the data creation
