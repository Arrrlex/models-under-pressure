import abc
import csv
from dataclasses import dataclass
from pathlib import Path
from typing import Dict, List

from tqdm import tqdm

<<<<<<< HEAD
from models_under_pressure.config import METADATA_FIELDS_FILE, RunConfig
=======
from models_under_pressure.config import (
    LABELING_RUBRIC_PATH,
    METADATA_FIELDS_FILE,
    RunConfig,
)
>>>>>>> c0d2a07c
from models_under_pressure.dataset.prompt_generation import Prompt
from models_under_pressure.utils import call_llm

# --------------------------------------------------------------------------------
# 1. Inputs
# --------------------------------------------------------------------------------
# Note that we are using this template for the system prompt
metadata_generation_template = """You are a research assistant. Your task is to annotate a given prompt with metadata. In the user prompt you are given the prompt.
Return your response in JSON format, using the following schema:
{{"field" (str): value (str)}}

The fields to populate are:
{fields}

Below you find detailed guidelines on how to annotate for high-stakes vs low-stakes.

{rubric}
"""


@dataclass(frozen=True)
class MetadataField(abc.ABC):
    name: str
    description: str
    values: List[str]


def load_metadata_fields(file_path: Path) -> List[MetadataField]:
    fields = []
    with open(file_path, "r") as f:
        reader = csv.DictReader(f)
        for row in reader:
            fields.append(
                MetadataField(
                    name=row["name"],
                    description=row["description"],
                    values=row["values"].split("/"),
                )
            )
    return fields


# --------------------------------------------------------------------------------
# 2. Metadata generation
# --------------------------------------------------------------------------------
def make_metadata_generation_prompt(fields: List[MetadataField], rubric: str) -> str:
    generation_prompt = metadata_generation_template.format(
        fields="\n".join(
            f"- {field.name}: {field.description} ({'/'.join(field.values)})"
            for field in fields
        ),
        rubric=rubric,
    )
    return generation_prompt


def generate_metadata(
    prompt: Prompt, fields: List[MetadataField], model: str | None = None
) -> Dict[str, str]:
    rubric = LABELING_RUBRIC_PATH.read_text()
    generation_prompt = make_metadata_generation_prompt(
        fields,
        rubric,
    )

    # Call LLM with prompt
    metadata_dict = call_llm(
        [
            {"role": "system", "content": generation_prompt},
            {"role": "user", "content": prompt.prompt},
        ],
        model=model,
    )
    if metadata_dict is None:
        raise ValueError("No metadata returned from LLM")

    return metadata_dict


def generate_metadata_file(run_config: RunConfig) -> None:
    fields: List[MetadataField] = load_metadata_fields(METADATA_FIELDS_FILE)

    prompts = Prompt.from_jsonl(
        run_config.prompts_file, metadata_file_path=run_config.metadata_file
    )
    for prompt in tqdm(prompts, desc="Generating metadata"):
        if prompt.metadata is None or prompt.metadata == {}:
            metadata = generate_metadata(prompt, fields)
            prompt.add_metadata(metadata)

    Prompt.metadata_to_jsonl(prompts, run_config.metadata_file, mode="w")


# --------------------------------------------------------------------------------
# 3. Main flow: orchestrate the data creation
# --------------------------------------------------------------------------------
if __name__ == "__main__":
    run_config = RunConfig(run_id="debug")
    generate_metadata_file(run_config)

    # Now read the prompts with their metadata
    annotated_prompts = Prompt.from_jsonl(
        run_config.prompts_file, metadata_file_path=run_config.metadata_file
    )
    print(f"Number of annotated prompts: {len(annotated_prompts)}")
    print(
        f"First annotated prompt: {annotated_prompts[0].prompt}, {annotated_prompts[0].metadata}"
    )<|MERGE_RESOLUTION|>--- conflicted
+++ resolved
@@ -6,15 +6,13 @@
 
 from tqdm import tqdm
 
-<<<<<<< HEAD
-from models_under_pressure.config import METADATA_FIELDS_FILE, RunConfig
-=======
+
 from models_under_pressure.config import (
     LABELING_RUBRIC_PATH,
     METADATA_FIELDS_FILE,
     RunConfig,
 )
->>>>>>> c0d2a07c
+
 from models_under_pressure.dataset.prompt_generation import Prompt
 from models_under_pressure.utils import call_llm
 
