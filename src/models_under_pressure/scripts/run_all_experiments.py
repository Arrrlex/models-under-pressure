--- conflicted
+++ resolved
@@ -1,9 +1,6 @@
-<<<<<<< HEAD
-import numpy as np
-=======
 import gc
 
->>>>>>> bf25e2a9
+import numpy as np
 import torch
 
 from models_under_pressure import pydra
