--- conflicted
+++ resolved
@@ -181,13 +181,8 @@
         print("Running generalisation heatmap...")
         # Warning: this will fail if we choose a pytorch best_probe
         heatmap_config = HeatmapRunConfig(
-<<<<<<< HEAD
             model_name=config.model_name,
             dataset_path=TRAIN_DIR / config.training_data,
-=======
-            model_name=model_name,
-            dataset_path=config.training_data,
->>>>>>> 2d7b8ae9
             layers=[config.best_layer],
             max_samples=config.max_samples,
             variation_types=config.variation_types,
