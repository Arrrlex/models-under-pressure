<<<<<<< HEAD
import sys
from typing import Dict, Protocol, Sequence, Tuple, runtime_checkable
=======
from pathlib import Path
from typing import Dict, Protocol, Self, Sequence, Tuple, runtime_checkable
>>>>>>> e2f2bacc

import numpy as np
from matplotlib import pyplot as plt
from pydantic import BaseModel
from sklearn.feature_extraction.text import CountVectorizer, TfidfVectorizer
from sklearn.linear_model import LogisticRegression
from sklearn.metrics import accuracy_score, roc_curve
from sklearn.model_selection import cross_val_score
from sklearn.svm import SVC

from models_under_pressure.config import (
    PLOTS_DIR,
    RESULTS_DIR,
    TEST_DATASETS,
    TRAIN_DIR,
)
from models_under_pressure.dataset_utils import load_splits_lazy
from models_under_pressure.figures.utils import map_dataset_name
from models_under_pressure.interfaces.dataset import LabelledDataset
from models_under_pressure.interfaces.results import EvaluationResult


class ClassificationResults(BaseModel):
    """Results from training and evaluating a classifier."""

    cv_accuracy: float
    high_stakes_words: Sequence[str]
    low_stakes_words: Sequence[str]
    eval_accuracies: Dict[str, float]
    eval_probs: Dict[str, list[float]]


@runtime_checkable
class TextClassifier(Protocol):
    """Interface for text classifiers."""

    def fit(self, train_dataset: LabelledDataset) -> Self:
        """Fit the classifier on the training dataset."""
        ...

    def predict(self, dataset: LabelledDataset) -> np.ndarray:
        """Make predictions on a dataset."""
        ...

    def predict_proba(self, dataset: LabelledDataset) -> list[float]:
        """Make prediction probabilities on a dataset."""
        ...

    def score(self, dataset: LabelledDataset) -> float:
        """Calculate accuracy on a dataset."""
        ...

    def get_most_predictive_words(
        self, n_words: int = 10
    ) -> Tuple[Sequence[str], Sequence[str]]:
        """Get the most predictive words for each class."""
        ...

    def get_cv_score(self, dataset: LabelledDataset, cv: int = 5) -> float:
        """Calculate cross-validation accuracy on a dataset."""
        ...


class BagOfWordsClassifier(TextClassifier):
    """A simple bag-of-words classifier for analyzing confounders in text data."""

    def __init__(self):
        self.vectorizer = CountVectorizer(
            ngram_range=(1, 1),  # Only unigrams
            max_features=20000,  # More features
            min_df=3,  # Ignore very rare terms
            max_df=0.9,  # Ignore very common terms
            binary=False,  # Use term frequency instead of binary
        )

        # Use SVM instead of logistic regression
        self.clf = LogisticRegression(
            C=1.0,
            class_weight="balanced",
            random_state=42,
        )
        self._is_fitted = False

    def get_most_predictive_words(
        self, n_words: int = 10
    ) -> Tuple[Sequence[str], Sequence[str]]:
        """Get the most predictive words for each class."""
        if not self._is_fitted:
            raise ValueError("Classifier must be fitted first")

        feature_names = self.vectorizer.get_feature_names_out()
        coef = self.clf.coef_[0]  # Get coefficients for the first class (high stakes)

        # Get indices of top n_words for each class
        high_stakes_indices = np.argsort(coef)[-n_words:][::-1]
        low_stakes_indices = np.argsort(coef)[:n_words]

        high_stakes_words = [str(feature_names[i]) for i in high_stakes_indices]
        low_stakes_words = [str(feature_names[i]) for i in low_stakes_indices]

        return high_stakes_words, low_stakes_words

    def fit(self, train_dataset: LabelledDataset) -> Self:
        """Fit the classifier on the training dataset."""
        X_train = self.vectorizer.fit_transform(
            [record.input_str() for record in train_dataset.to_records()]
        )
        y_train = train_dataset.labels_numpy()
        self.clf.fit(X_train, y_train)
        self._is_fitted = True
        return self

    def predict(self, dataset: LabelledDataset) -> np.ndarray:
        """Make predictions on a dataset."""
        if not self._is_fitted:
            raise ValueError("Classifier must be fitted first")

        X = self.vectorizer.transform(
            [record.input_str() for record in dataset.to_records()]
        )
        return self.clf.predict(X)

    def predict_proba(self, dataset: LabelledDataset) -> list[float]:
        """Make prediction probabilities on a dataset."""
        if not self._is_fitted:
            raise ValueError("Classifier must be fitted first")

        X = self.vectorizer.transform(
            [record.input_str() for record in dataset.to_records()]
        )
        return self.clf.predict_proba(X)[:, 1].tolist()

    def score(self, dataset: LabelledDataset) -> float:
        """Calculate accuracy on a dataset."""
        y_pred = self.predict(dataset)
        y_true = dataset.labels_numpy()
        return float(accuracy_score(y_true, y_pred))

    def get_cv_score(self, dataset: LabelledDataset, cv: int = 5) -> float:
        """Calculate cross-validation accuracy on a dataset."""
        X = self.vectorizer.fit_transform(
            [record.input_str() for record in dataset.to_records()]
        )
        y = dataset.labels_numpy()
        scores = cross_val_score(self.clf, X, y, cv=cv, scoring="accuracy")
        return float(np.mean(scores))


class TfIdfClassifier(TextClassifier):
    """Text classifier using TF-IDF features."""

    def __init__(self):
        self.vectorizer = TfidfVectorizer(
            max_features=20000,
            ngram_range=(1, 3),  # Include trigrams
            stop_words="english",
            min_df=3,  # Ignore rare terms
            max_df=0.9,  # Ignore very common terms
            sublinear_tf=True,  # Apply sublinear scaling to term frequencies
            use_idf=True,
            norm="l2",
        )

        # Use SVM instead of logistic regression
        self.clf = SVC(
            C=1.0,
            kernel="linear",
            probability=True,
            class_weight="balanced",
            random_state=42,
        )

    def fit(self, dataset: LabelledDataset) -> Self:
        """Fit the classifier on a dataset."""
        X = self.vectorizer.fit_transform(
            [record.input_str() for record in dataset.to_records()]
        )
        y = dataset.labels_numpy()
        self.clf.fit(X, y)
        return self

    def predict(self, dataset: LabelledDataset) -> np.ndarray:
        """Make predictions on a dataset."""
        X = self.vectorizer.transform(
            [record.input_str() for record in dataset.to_records()]
        )
        return self.clf.predict(X)

    def predict_proba(self, dataset: LabelledDataset) -> list[float]:
        """Make prediction probabilities on a dataset."""
        X = self.vectorizer.transform(
            [record.input_str() for record in dataset.to_records()]
        )
        return self.clf.predict_proba(X)[:, 1].tolist()

    def get_most_predictive_words(self, n: int = 20) -> Tuple[list[str], list[str]]:
        """Get the most predictive words for each class."""
        feature_names = np.array(self.vectorizer.get_feature_names_out())
        coef = self.clf.coef_[0]

        # Get indices of highest and lowest coefficients
        high_idx = np.argsort(coef)[-n:][::-1]
        low_idx = np.argsort(coef)[:n]

        # Get corresponding words
        high_stakes_words = feature_names[high_idx].tolist()
        low_stakes_words = feature_names[low_idx].tolist()

        return high_stakes_words, low_stakes_words

    def score(self, dataset: LabelledDataset) -> float:
        """Calculate accuracy on a dataset."""
        y_pred = self.predict(dataset)
        y_true = dataset.labels_numpy()
        return float(accuracy_score(y_true, y_pred))

    def get_cv_score(self, dataset: LabelledDataset, cv: int = 5) -> float:
        """Calculate cross-validation accuracy on a dataset."""
        X = self.vectorizer.fit_transform(
            [record.input_str() for record in dataset.to_records()]
        )
        y = dataset.labels_numpy()
        scores = cross_val_score(self.clf, X, y, cv=cv, scoring="accuracy")
        return float(np.mean(scores))


def analyse_confounders(
    dataset: LabelledDataset,
    eval_datasets: Dict[str, LabelledDataset],
    classifier: TextClassifier,
) -> ClassificationResults:
    """
    Analyse the confounders in the dataset using either a bag-of-words or BERT classifier.
    Returns classification results including cross-validation accuracy and eval dataset accuracies.
    """

    # Get cross-validation score
    cv_accuracy = classifier.get_cv_score(dataset)

    # Fit on full dataset to get most predictive words
    classifier.fit(dataset)

    # Get most predictive words
    high_stakes_words, low_stakes_words = classifier.get_most_predictive_words()

    # Evaluate on additional datasets
    eval_accuracies = {
        name: classifier.score(eval_dataset)
        for name, eval_dataset in eval_datasets.items()
    }

    eval_probs = {
        name: classifier.predict_proba(eval_dataset)
        for name, eval_dataset in eval_datasets.items()
    }

    return ClassificationResults(
        cv_accuracy=cv_accuracy,
        high_stakes_words=high_stakes_words,
        low_stakes_words=low_stakes_words,
        eval_accuracies=eval_accuracies,
        eval_probs=eval_probs,
    )


def plot_roc_curves(
    results: dict[str, list[float]],
    labels: list[int],
    output_path: Path,
) -> None:
    """Plot ROC curves for each dataset and save to output path."""

    # Add random classifier diagonal line
    plt.plot([0, 1], [0, 1], "k--")

    for dataset_name, scores in results.items():
        # Correct order: y_true (labels) first, then y_score (scores)
        fpr, tpr, thresholds = roc_curve(labels, scores)
        plt.plot(fpr, tpr, label=f"{dataset_name}")
    plt.legend()
    plt.savefig(output_path)


def filter_dataset(
    dataset: LabelledDataset, filter_percentile: float = 0.8
) -> LabelledDataset:
    """
    Filter out examples that are most easily predicted by a bag-of-words classifier.
    This helps remove examples with strong confounders.

    Args:
        dataset: The dataset to filter
        filter_percentile: Keep examples below this percentile of prediction confidence
                          (default 0.8 means remove top 20% most confident predictions)

    Returns:
        A filtered version of the dataset
    """
    # Convert to pandas for easier manipulation
    df = dataset.to_pandas()

    # Train classifier on full dataset
    classifier = BagOfWordsClassifier()
    classifier.fit(dataset)

    # Get prediction probabilities
    X = classifier.vectorizer.transform(
        [record.input_str() for record in dataset.to_records()]
    )
    probs = classifier.clf.predict_proba(X)

    # Calculate confidence as max probability
    confidence = np.max(probs, axis=1)

    # Add confidence to dataframe
    df["confidence"] = confidence

    # Filter out high confidence examples
    threshold = np.percentile(confidence, filter_percentile * 100)
    filtered_df = df[df["confidence"] <= threshold].drop(columns=["confidence"])

    # Convert back to LabelledDataset
    return LabelledDataset.from_pandas(filtered_df)


def generate_roc_plots(
    eval_datasets: dict[str, LabelledDataset],
    probe_results: list[EvaluationResult],
    output_dir: Path,
    classifiers: dict[str, TextClassifier],
) -> None:
    """Generate a ROC plot for the confounder analysis."""

    for name, dataset in eval_datasets.items():
        name = map_dataset_name(name)
        probe_result = next(
            res for res in probe_results if map_dataset_name(res.dataset_name) == name
        )
        probe_scores = probe_result.output_scores
        assert probe_scores is not None

        plot_roc_curves(
            {
                "Probe": probe_scores,
                **{k: v.predict_proba(dataset) for k, v in classifiers.items()},
            },
            labels=dataset.labels_numpy().tolist(),
            output_path=output_dir / f"{name}_textpatterns_roc_curve.pdf",
        )


def plot_auroc_comparison(
    eval_datasets: dict[str, LabelledDataset],
    probe_results: list[EvaluationResult],
    classifiers: dict[str, TextClassifier],
    output_dir: Path,
) -> None:
    """Generate a bar plot comparing AUROCs across datasets and methods."""
    import matplotlib.pyplot as plt
    import pandas as pd
    import seaborn as sns
    from sklearn.metrics import roc_auc_score

    # Collect AUROC scores for each dataset and method
    data = []
    for name, dataset in eval_datasets.items():
        name = map_dataset_name(name)
        labels = dataset.labels_numpy()

        # Get probe AUROC
        probe_result = next(
            res for res in probe_results if map_dataset_name(res.dataset_name) == name
        )
        probe_scores = probe_result.output_scores
        assert probe_scores is not None
        data.append(
            {
                "Dataset": name,
                "Method": "Probe",
                "AUROC": roc_auc_score(labels, probe_scores),
            }
        )

        # Get classifier AUROCs
        for clf_name, clf in classifiers.items():
            scores = clf.predict_proba(dataset)
            data.append(
                {
                    "Dataset": name,
                    "Method": clf_name,
                    "AUROC": roc_auc_score(labels, scores),
                }
            )

    # Convert list of dictionaries to DataFrame
    df = pd.DataFrame(data)

    # Create plot
    plt.figure(figsize=(10, 6))
    sns.barplot(data=df, x="Dataset", y="AUROC", hue="Method")
    plt.xticks(rotation=45)
    plt.ylim(0, 1)
    plt.tight_layout()

    # Save plot
    print(f"Saving plot to {output_dir / 'probe_vs_word_statistics.pdf'}")
    plt.savefig(output_dir / "probe_vs_word_statistics.pdf")
    plt.close()


def analyse(
    dataset: LabelledDataset,
    eval_datasets: Dict[str, LabelledDataset],
    classifiers: dict[str, TextClassifier],
) -> None:
    """Print the analysis results."""
    for clf_name, classifier in classifiers.items():
        results = analyse_confounders(dataset, eval_datasets, classifier)
        print(f"\n{clf_name} results:")
        print(f"  train (5 cv folds): {results.cv_accuracy:.3f}")
        for name, acc in results.eval_accuracies.items():
            print(f"  {name}: {acc:.3f}")

        print("\nMost predictive words:")
        print(f"  High stakes: {results.high_stakes_words}")
        print(f"  Low stakes: {results.low_stakes_words}")


if __name__ == "__main__":
<<<<<<< HEAD
    input_path, output_path = sys.argv[1:]
    output_path_train = f"{output_path}/train.jsonl"
    output_path_test = f"{output_path}/test.jsonl"

    dataset = LabelledDataset.load_from(input_path)
    # eval_datasets = {
    #     name: LabelledDataset.load_from(path) for name, path in EVAL_DATASETS.items()
    # }

    # Run analysis on original dataset
    print("Original Dataset Results:")
    bow_results = analyse_confounders(dataset, {}, classifier_type="bow")
    print(f"Cross-validation accuracy: {bow_results.cv_accuracy:.3f}")
    print("\nEvaluation accuracies:")
    for name, acc in bow_results.eval_accuracies.items():
        print(f"  {name}: {acc:.3f}")
    print("\nMost predictive words for high stakes:")
    print(bow_results.high_stakes_words)
    print("\nMost predictive words for low stakes:")
    print(bow_results.low_stakes_words)

    # Filter dataset and run analysis again
    print("\nFiltered Dataset Results:")
    filtered_dataset = filter_dataset(dataset, filter_percentile=0.6)
    filtered_df = filtered_dataset.to_pandas()
    filtered_df[filtered_df["split"] == "train"].to_json(
        output_path_train, orient="records", lines=True
    )
    filtered_df[filtered_df["split"] == "test"].to_json(
        output_path_test, orient="records", lines=True
    )
    print(
        len(filtered_df[filtered_df["split"] == "test"]),
        len(filtered_df[filtered_df["split"] == "train"]),
=======
    print("Loading dataset...")
    train_dataset = load_splits_lazy(TRAIN_DIR / "original_doubled_unconfounded")[
        "train"
    ]
    eval_datasets = {
        name: LabelledDataset.load_from(path) for name, path in TEST_DATASETS.items()
    }
    probe_results = [
        EvaluationResult.model_validate_json(line)
        for line in open(RESULTS_DIR / "evaluate_probes/results_attention_test_1.jsonl")
    ]

    classifiers: dict[str, TextClassifier] = {
        # "Bag of Words": BagOfWordsClassifier().fit(train_dataset),
        "TF-IDF": TfIdfClassifier().fit(train_dataset),
    }

    # analyse(train_dataset, eval_datasets, classifiers)

    generate_roc_plots(
        eval_datasets=eval_datasets,
        probe_results=probe_results,
        output_dir=PLOTS_DIR,
        classifiers=classifiers,
>>>>>>> e2f2bacc
    )

    plot_auroc_comparison(
        eval_datasets=eval_datasets,
        probe_results=probe_results,
        classifiers=classifiers,
        output_dir=PLOTS_DIR,
    )<|MERGE_RESOLUTION|>--- conflicted
+++ resolved
@@ -1,10 +1,5 @@
-<<<<<<< HEAD
-import sys
-from typing import Dict, Protocol, Sequence, Tuple, runtime_checkable
-=======
 from pathlib import Path
 from typing import Dict, Protocol, Self, Sequence, Tuple, runtime_checkable
->>>>>>> e2f2bacc
 
 import numpy as np
 from matplotlib import pyplot as plt
@@ -434,42 +429,6 @@
 
 
 if __name__ == "__main__":
-<<<<<<< HEAD
-    input_path, output_path = sys.argv[1:]
-    output_path_train = f"{output_path}/train.jsonl"
-    output_path_test = f"{output_path}/test.jsonl"
-
-    dataset = LabelledDataset.load_from(input_path)
-    # eval_datasets = {
-    #     name: LabelledDataset.load_from(path) for name, path in EVAL_DATASETS.items()
-    # }
-
-    # Run analysis on original dataset
-    print("Original Dataset Results:")
-    bow_results = analyse_confounders(dataset, {}, classifier_type="bow")
-    print(f"Cross-validation accuracy: {bow_results.cv_accuracy:.3f}")
-    print("\nEvaluation accuracies:")
-    for name, acc in bow_results.eval_accuracies.items():
-        print(f"  {name}: {acc:.3f}")
-    print("\nMost predictive words for high stakes:")
-    print(bow_results.high_stakes_words)
-    print("\nMost predictive words for low stakes:")
-    print(bow_results.low_stakes_words)
-
-    # Filter dataset and run analysis again
-    print("\nFiltered Dataset Results:")
-    filtered_dataset = filter_dataset(dataset, filter_percentile=0.6)
-    filtered_df = filtered_dataset.to_pandas()
-    filtered_df[filtered_df["split"] == "train"].to_json(
-        output_path_train, orient="records", lines=True
-    )
-    filtered_df[filtered_df["split"] == "test"].to_json(
-        output_path_test, orient="records", lines=True
-    )
-    print(
-        len(filtered_df[filtered_df["split"] == "test"]),
-        len(filtered_df[filtered_df["split"] == "train"]),
-=======
     print("Loading dataset...")
     train_dataset = load_splits_lazy(TRAIN_DIR / "original_doubled_unconfounded")[
         "train"
@@ -494,7 +453,6 @@
         probe_results=probe_results,
         output_dir=PLOTS_DIR,
         classifiers=classifiers,
->>>>>>> e2f2bacc
     )
 
     plot_auroc_comparison(
