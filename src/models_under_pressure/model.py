"""
Core module for working with language models and extracting their activations.

This module provides tools for:
1. Loading and managing language models
2. Extracting model activations at specific layers
3. Computing log likelihoods and generating text
4. Handling different model architectures (LLaMA-style and GPT-style)

The module handles batching and memory management to efficiently process large datasets
while working with potentially very large language models.
"""

import random
from abc import ABC, abstractmethod
from dataclasses import dataclass
from typing import Any, Callable, Iterator, Self, Sequence, Type

import torch
from jaxtyping import Float
from tqdm import tqdm
from transformers import AutoModelForCausalLM, AutoTokenizer, PreTrainedTokenizerBase

from models_under_pressure.config import global_settings
from models_under_pressure.interfaces.activations import Activation
from models_under_pressure.interfaces.dataset import (
    BaseDataset,
    Dialogue,
    Input,
    to_dialogue,
)
<<<<<<< HEAD
from models_under_pressure.utils import batched_range
from models_under_pressure.interfaces.activations import Activation
from jaxtyping import Float
=======
from models_under_pressure.utils import batched_range, hf_login
>>>>>>> 8383f8c7


# type: ignore
class ModelArchitecture(ABC):
    """Base class for handling different model architectures."""

    @abstractmethod
    def get_layer_norm(self, model: torch.nn.Module, layer_idx: int) -> torch.nn.Module:
        """Get the layer normalization module for a specific layer."""
        pass

    @abstractmethod
    def get_layers(self, model: torch.nn.Module) -> list[torch.nn.Module]:
        """Get all layers of the model."""
        pass

    @abstractmethod
    def set_layers(self, model: torch.nn.Module, layers: list[torch.nn.Module]) -> None:
        """Set the model's layers."""
        pass


class Gemma3Arch(ModelArchitecture):
    def get_layer_norm(self, model: torch.nn.Module, layer_idx: int) -> torch.nn.Module:
        return model.language_model.model.layers[layer_idx].input_layernorm  # type: ignore

    def get_layers(self, model: torch.nn.Module) -> list[torch.nn.Module]:
        return model.language_model.model.layers  # type: ignore

    def set_layers(self, model: torch.nn.Module, layers: list[torch.nn.Module]) -> None:
        model.language_model.model.layers = layers  # type: ignore


class LlamaArch(ModelArchitecture):
    def get_layer_norm(self, model: torch.nn.Module, layer_idx: int) -> torch.nn.Module:
        return model.model.layers[layer_idx].input_layernorm  # type: ignore

    def get_layers(self, model: torch.nn.Module) -> list[torch.nn.Module]:
        return model.model.layers  # type: ignore

    def set_layers(self, model: torch.nn.Module, layers: list[torch.nn.Module]) -> None:
        model.model.layers = layers  # type: ignore


class GPTArch(ModelArchitecture):
    def get_layer_norm(self, model: torch.nn.Module, layer_idx: int) -> torch.nn.Module:
        return model.transformer.h[layer_idx].ln_1  # type: ignore

    def get_layers(self, model: torch.nn.Module) -> list[torch.nn.Module]:
        return model.transformer.h  # type: ignore

    def set_layers(self, model: torch.nn.Module, layers: list[torch.nn.Module]) -> None:
        model.transformer.h = layers  # type: ignore


class ArchitectureRegistry:
    """Registry for mapping model types to their architecture handlers."""

    _architectures: dict[str, Type[ModelArchitecture]] = {
        "gemma3": Gemma3Arch,
        "llama": LlamaArch,
        "gpt": GPTArch,
    }

    @classmethod
    def get_architecture(cls, model: torch.nn.Module) -> ModelArchitecture:
        """Detect and return the appropriate architecture handler."""
        for _, arch_class in cls._architectures.items():
            try:
                arch = arch_class()
                # Test if this architecture matches by trying to access a layer
                arch.get_layer_norm(model, 0)
                return arch
            except (AttributeError, IndexError):
                continue
        raise ValueError(f"Unsupported model architecture: {type(model)}")


class HookedModel:
    """Context manager for extracting activations from specific model layers."""

    def __init__(self, model: torch.nn.Module, layers: list[int]):
        self.model = model
        self.layers = layers
        self.cache = {}
        self.hooks = []
        self.architecture = ArchitectureRegistry.get_architecture(model)
        self.original_layers = None

    def make_hook(self, layer: int) -> Callable:
        def hook_fn(module, input, output):  # type: ignore
            self.cache[layer] = output.cpu()

        return hook_fn

    def __enter__(self) -> Self:
        max_layer = max(self.layers)
        hook_fns = [self.make_hook(layer) for layer in self.layers]

        # Store original layers
        self.original_layers = self.architecture.get_layers(self.model)

        # Register hooks
        for layer, hook_fn in zip(self.layers, hook_fns):
            resid = self.architecture.get_layer_norm(self.model, layer)
            self.hooks.append(resid.register_forward_hook(hook_fn))

        # Truncate layers
        self.architecture.set_layers(self.model, self.original_layers[: max_layer + 1])

        return self

    def get_acts(
        self,
        batch_inputs: dict[str, torch.Tensor],
        output_buffer: torch.Tensor | None = None,
    ) -> torch.Tensor:
        _ = self.model(**batch_inputs)
        activations = torch.stack([self.cache[layer] for layer in self.layers], dim=0)
        if output_buffer is not None:
            output_buffer[:] = activations
            return output_buffer
        return activations

    def __exit__(self, exc_type: Any, exc_val: Any, exc_tb: Any):
        # Restore original layers
        if self.original_layers is not None:
            self.architecture.set_layers(self.model, self.original_layers)

        # Remove hooks
        for hook in self.hooks:
            hook.remove()


@dataclass
class LLMModel:
    """
    High-level interface for working with language models.

    Provides unified access to:
    - Model loading and management
    - Tokenization
    - Activation extraction
    - Log likelihood computation
    - Text generation

    Handles architecture differences, tokenization, and memory management.
    """

    name: str
    device: str
    batch_size: int
    tokenize_kwargs: dict[str, Any]
    model: torch.nn.Module
    tokenizer: PreTrainedTokenizerBase

    @classmethod
    def load(
        cls,
        model_name: str,
        device: str = global_settings.DEVICE,
        batch_size: int = global_settings.BATCH_SIZE,
        tokenize_kwargs: dict[str, Any] | None = None,
        model_kwargs: dict[str, Any] | None = None,
        tokenizer_kwargs: dict[str, Any] | None = None,
    ) -> Self:
        """
        Load a language model and its tokenizer.

        Handles model quantization (bfloat16 on CUDA, float16 otherwise),
        device placement, and memory management.

        Args:
            model_name: Name or path of the model
            device: Device to load on (e.g., 'cuda', 'cpu')
            batch_size: Default batch size
            tokenize_kwargs: Additional tokenization args
            model_kwargs: Additional model init args
            tokenizer_kwargs: Additional tokenizer args

        Returns:
            Initialized LLMModel instance
        """

        dtype = torch.bfloat16 if torch.cuda.is_available() else torch.float16

        model_kwargs = {
            "pretrained_model_name_or_path": model_name,
            "device_map": device,
            "torch_dtype": dtype,
            "cache_dir": global_settings.CACHE_DIR,
            "max_memory": global_settings.MODEL_MAX_MEMORY.get(
                global_settings.DEFAULT_MODEL
            ),
            **(model_kwargs or {}),
        }
        tokenizer_kwargs = {
            "pretrained_model_name_or_path": model_name,
            "cache_dir": global_settings.CACHE_DIR,
            **(tokenizer_kwargs or {}),
        }
        model = AutoModelForCausalLM.from_pretrained(**model_kwargs)
        tokenizer = AutoTokenizer.from_pretrained(**tokenizer_kwargs)
        if tokenizer.pad_token_id is None:
            tokenizer.pad_token_id = tokenizer.eos_token_id

        model.generation_config.pad_token_id = tokenizer.pad_token_id

        default_tokenize_kwargs = {
            "return_tensors": "pt",
            "truncation": True,
            "padding": True,
            "max_length": 2**13,
        }

        tokenize_kwargs = default_tokenize_kwargs | (tokenize_kwargs or {})

        return cls(
            name=model_name,
            batch_size=batch_size,
            device=device,
            tokenize_kwargs=tokenize_kwargs,
            model=model,
            tokenizer=tokenizer,
        )

    @property
    def n_layers(self) -> int:
        # Use num_hidden_layers for LLaMA models, otherwise n_layers
        if hasattr(self.model.config, "num_hidden_layers"):
            return self.model.config.num_hidden_layers  # type: ignore
        elif hasattr(self.model.config, "n_layers"):
            return self.model.config.n_layers  # type: ignore
        elif hasattr(self.model.config, "num_layers"):
            return self.model.config.num_layers  # type: ignore
        elif hasattr(self.model, "model") and hasattr(self.model.model, "layers"):
            return len(self.model.model.layers)  # type: ignore
        elif hasattr(self.model.config, "text_config") and hasattr(
            self.model.config.text_config,  # type: ignore
            "num_hidden_layers",
        ):
            return self.model.config.text_config.num_hidden_layers  # type: ignore
        else:
            raise ValueError(
                f"Don't know how to get the number of layers for model {self.model.name_or_path}."
            )

    @property
    def hidden_dim(self) -> int:
        if hasattr(self.model.config, "hidden_size"):
            return self.model.config.hidden_size  # type: ignore
        elif hasattr(self.model.config, "text_config") and hasattr(
            self.model.config.text_config,  # type: ignore
            "hidden_size",
        ):
            return self.model.config.text_config.hidden_size  # type: ignore
        else:
            raise ValueError(
                f"Don't know how to get the hidden dimension for model {self.model.name_or_path}."
            )

    def to(self, device: str) -> Self:
        self.device = device
        self.model.to(device)
        return self

    def tokenize(
        self, dialogues: Sequence[Input], add_generation_prompt: bool = False
    ) -> dict[str, torch.Tensor]:
        dialogues = [to_dialogue(d) for d in dialogues]
        input_dicts = [[d.model_dump() for d in dialogue] for dialogue in dialogues]

        input_str = self.tokenizer.apply_chat_template(
            input_dicts,
            tokenize=False,  # Return string instead of tokens
            add_generation_prompt=add_generation_prompt,  # Add final assistant prefix for generation
        )

        token_dict = self.tokenizer(input_str, **self.tokenize_kwargs)  # type: ignore
        for k, v in token_dict.items():
            if k in ["input_ids", "attention_mask"]:
                token_dict[k] = v[:, 1:]
            if isinstance(v, torch.Tensor):
                token_dict[k] = v.to(next(self.model.parameters()).device)

        # Check that attention mask exists in token dict
        if "attention_mask" not in token_dict:
            raise ValueError("Tokenizer output must include attention mask")

        return token_dict  # type: ignore

    @torch.no_grad()
    def get_batched_activations_for_layers(
        self,
        dataset: BaseDataset,
        layers: list[int],
        batch_size: int = -1,
    ) -> tuple[
        Float[torch.Tensor, "n_layers n_samples seq_len hidden_dim"],
        dict[str, torch.Tensor],
    ]:
        """
        Extract activations from multiple layers for a dataset.

        Processes inputs in batches, storing activations on CPU in float16
        to manage memory efficiently.

        Args:
            dataset: Input dataset
            layers: Layer indices to extract from
            batch_size: Processing batch size (-1 uses default)

        Returns:
            Tuple of:
            - Activations tensor [n_layers, n_samples, seq_len, hidden_dim]
            - Tokenized inputs dict
        """
        if batch_size == -1:
            batch_size = self.batch_size

        inputs = self.tokenize(dataset.inputs)
        n_samples, max_seq_len = inputs["input_ids"].shape

        all_activations = torch.zeros(
            (len(layers), n_samples, max_seq_len, self.hidden_dim),
            device="cpu",
            dtype=torch.float16,
        )

        with HookedModel(self.model, layers) as hooked_model:
            batches = get_batches(inputs, batch_size, self.tokenizer)
            # Process in batches
            for batch_inputs, batch_indices in batches:
                seq_len = batch_inputs["input_ids"].shape[1]

                # Get activations for this batch
                batch_acts = hooked_model.get_acts(batch_inputs).half().cpu()

                # Store activations in their original positions
                if self.tokenizer.padding_side == "right":
                    all_activations[:, batch_indices, :seq_len] = batch_acts
                else:
                    all_activations[:, batch_indices, -seq_len:] = batch_acts

        return all_activations, {k: v.cpu() for k, v in inputs.items()}

    @torch.no_grad()
    def get_batched_activations(
        self,
        dataset: BaseDataset,
        layer: int,
        batch_size: int = -1,
    ) -> Activation:
        all_activations, inputs = self.get_batched_activations_for_layers(
            dataset, [layer], batch_size
        )
        return Activation(
            _activations=all_activations[0],
            _attention_mask=inputs["attention_mask"],
            _input_ids=inputs["input_ids"],
        )

    @torch.no_grad()
    def compute_log_likelihood(
        self,
        inputs: Sequence[Input],
        batch_size: int = global_settings.BATCH_SIZE,
    ) -> torch.Tensor:
        """
        Compute log probabilities for input sequences.

        Useful for evaluating model confidence and computing metrics
        like perplexity. Handles padding tokens properly.

        Args:
            inputs: Input sequences
            batch_size: Processing batch size

        Returns:
            Log probabilities tensor [n_samples, seq_len-1]
        """
        torch_inputs = self.tokenize(inputs)
        n_samples, max_seq_len = torch_inputs["input_ids"].shape

        # Create empty tensor for all log probabilities
        # We use seq_len-1 because we'll be shifting the targets by 1
        all_log_probs = torch.zeros(
            (n_samples, max_seq_len - 1), device="cpu", dtype=torch.float32
        )

        # Process in batches
        batches = get_batches(torch_inputs, batch_size, self.tokenizer)
        for batch_inputs, batch_indices in batches:
            seq_len = batch_inputs["input_ids"].shape[1]
            out_seq_len = seq_len - 1

            # Forward pass through the model
            outputs = self.model(**batch_inputs)

            # Get logits and shift them to align predictions with targets
            logits = outputs.logits[:, :-1, :]  # (batch, out_seq_len, vocab_size)
            targets = batch_inputs["input_ids"][:, 1:]  # (batch, out_seq_len)
            attention_mask = batch_inputs["attention_mask"][
                :, 1:
            ]  # (batch, out_seq_len)

            # Compute log probabilities
            log_probs = torch.log_softmax(logits, dim=-1)

            # Gather the log probs of the target tokens
            token_log_probs = log_probs.gather(
                dim=-1, index=targets.unsqueeze(-1)
            ).squeeze(-1)

            # Mask out padding tokens
            token_log_probs = (token_log_probs * attention_mask).float().cpu()

            # Store batch results in their original positions
            if self.tokenizer.padding_side == "right":
                all_log_probs[batch_indices, :out_seq_len] = token_log_probs
            else:
                all_log_probs[batch_indices, -out_seq_len:] = token_log_probs

        return all_log_probs

    def generate(
        self,
        dialogue: Dialogue,
        max_new_tokens: int = 10,
        temperature: float | None = None,
        do_sample: bool = False,
        top_p: float = 1.0,
        skip_special_tokens: bool = False,
        return_full_output: bool = False,
        **generation_kwargs: Any,
    ) -> str:
        """
        Generate text continuation for a dialogue.

        Handles tokenization, generation prompts, and decoding.
        Supports temperature, top-p sampling, and custom parameters.

        Args:
            dialogue: Input dialogue
            max_new_tokens: Max tokens to generate
            temperature: Sampling temperature (None for greedy)
            do_sample: Use sampling instead of greedy
            top_p: Top-p sampling parameter
            skip_special_tokens: Skip special tokens in output
            return_full_output: Return full dialogue or just continuation
            **generation_kwargs: Additional generation parameters

        Returns:
            Generated text
        """
        inputs = self.tokenize([dialogue], add_generation_prompt=True)

        # Generate the answer
        outputs = self.model.generate(  # type: ignore
            **inputs,
            max_new_tokens=max_new_tokens,
            temperature=temperature,
            do_sample=do_sample,
            top_p=top_p,
            **generation_kwargs,
        )

        if return_full_output:
            out_tokens = outputs[0]
        else:
            # Only get the newly generated tokens by slicing from the input length
            out_tokens = outputs[0][inputs["input_ids"].shape[1] :]

        return self.tokenizer.decode(
            out_tokens, skip_special_tokens=skip_special_tokens
        )


def get_batches(
    inputs: dict[str, torch.Tensor],
    batch_size: int,
    tokenizer: PreTrainedTokenizerBase,
) -> Iterator[tuple[dict[str, torch.Tensor], list[int]]]:
    """
    Yields batches of inputs with minimal padding, along with their original indices.
    """
    # Get lengths and sort indices
    seq_lengths = (inputs["input_ids"] != tokenizer.pad_token_id).sum(dim=1)  # type: ignore
    sorted_indices = torch.sort(seq_lengths)[1].tolist()

    # Get batch ranges
    batch_ranges = list(batched_range(len(sorted_indices), batch_size))
    random.shuffle(batch_ranges)

    for start, end in tqdm(batch_ranges, desc="Processing batches"):
        batch_indices = sorted_indices[start:end]
        batch_length = max(seq_lengths[idx] for idx in batch_indices)  # type: ignore
        if tokenizer.padding_side == "right":
            batch_inputs = {
                k: v[batch_indices, :batch_length] for k, v in inputs.items()
            }
        elif tokenizer.padding_side == "left":
            batch_inputs = {
                k: v[batch_indices, -batch_length:] for k, v in inputs.items()
            }
        else:
            raise ValueError(f"Unknown padding side: {tokenizer.padding_side}")
        yield batch_inputs, batch_indices<|MERGE_RESOLUTION|>--- conflicted
+++ resolved
@@ -29,13 +29,7 @@
     Input,
     to_dialogue,
 )
-<<<<<<< HEAD
 from models_under_pressure.utils import batched_range
-from models_under_pressure.interfaces.activations import Activation
-from jaxtyping import Float
-=======
-from models_under_pressure.utils import batched_range, hf_login
->>>>>>> 8383f8c7
 
 
 # type: ignore
