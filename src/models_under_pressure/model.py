--- conflicted
+++ resolved
@@ -183,8 +183,8 @@
     """
 
     name: str
-    llm_device: torch.device
-    acts_device: torch.device
+    llm_device: torch.device | str
+    acts_device: torch.device | str
     dtype: torch.dtype
     batch_size: int
     tokenize_kwargs: dict[str, Any]
@@ -195,12 +195,8 @@
     def load(
         cls,
         model_name: str,
-<<<<<<< HEAD
-        llm_device: torch.device = global_settings.LLM_DEVICE,
-        acts_device: torch.device = global_settings.DEVICE,
-=======
-        device: str = global_settings.LLM_DEVICE,
->>>>>>> 8ba0d584
+        llm_device: torch.device | str = global_settings.LLM_DEVICE,
+        acts_device: torch.device | str = global_settings.DEVICE,
         batch_size: int = global_settings.BATCH_SIZE,
         tokenize_kwargs: dict[str, Any] | None = None,
         model_kwargs: dict[str, Any] | None = None,
