--- conflicted
+++ resolved
@@ -184,10 +184,6 @@
 
     name: str
     llm_device: torch.device | str
-<<<<<<< HEAD
-    acts_device: torch.device | str
-=======
->>>>>>> d79cf08d
     dtype: torch.dtype
     batch_size: int
     tokenize_kwargs: dict[str, Any]
@@ -199,10 +195,6 @@
         cls,
         model_name: str,
         llm_device: torch.device | str = global_settings.LLM_DEVICE,
-<<<<<<< HEAD
-        acts_device: torch.device | str = global_settings.DEVICE,
-=======
->>>>>>> d79cf08d
         batch_size: int = global_settings.BATCH_SIZE,
         tokenize_kwargs: dict[str, Any] | None = None,
         model_kwargs: dict[str, Any] | None = None,
@@ -217,10 +209,6 @@
         Args:
             model_name: Name or path of the model
             llm_device: Device to load the model on
-<<<<<<< HEAD
-            acts_device: Device to store activations on
-=======
->>>>>>> d79cf08d
             batch_size: Default batch size
             tokenize_kwargs: Additional tokenization args
             model_kwargs: Additional model init args
@@ -268,10 +256,6 @@
         return cls(
             name=model_name,
             llm_device=llm_device,
-<<<<<<< HEAD
-            acts_device=acts_device,
-=======
->>>>>>> d79cf08d
             dtype=dtype,
             batch_size=batch_size,
             tokenize_kwargs=tokenize_kwargs,
@@ -314,14 +298,8 @@
                 f"Don't know how to get the hidden dimension for model {self.model.name_or_path}."
             )
 
-<<<<<<< HEAD
-    def to(self, llm_device: torch.device, acts_device: torch.device) -> Self:
-        self.llm_device = llm_device
-        self.acts_device = acts_device
-=======
     def to(self, llm_device: torch.device) -> Self:
         self.llm_device = llm_device
->>>>>>> d79cf08d
         self.model.to(llm_device)
         return self
 
@@ -403,12 +381,6 @@
                 else:
                     all_activations[:, batch_indices, -seq_len:] = batch_acts
 
-<<<<<<< HEAD
-        all_activations = all_activations.to(self.acts_device)
-        inputs = {k: v.to(self.acts_device) for k, v in inputs.items()}
-
-=======
->>>>>>> d79cf08d
         return all_activations, inputs
 
     @torch.no_grad()
@@ -423,13 +395,8 @@
         )
         return Activation(
             activations=all_activations[0],
-<<<<<<< HEAD
-            attention_mask=inputs["attention_mask"],
-            input_ids=inputs["input_ids"],
-=======
             attention_mask=inputs["attention_mask"].cpu(),
             input_ids=inputs["input_ids"].cpu(),
->>>>>>> d79cf08d
         )
 
     @torch.no_grad()
