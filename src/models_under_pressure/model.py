"""
Core module for working with language models and extracting their activations.

This module provides tools for:
1. Loading and managing language models
2. Extracting model activations at specific layers
3. Computing log likelihoods and generating text
4. Handling different model architectures (LLaMA-style and GPT-style)

The module handles batching and memory management to efficiently process large datasets
while working with potentially very large language models.
"""

from dataclasses import dataclass
import random
from typing import Any, Callable, Iterator, Self, Sequence, Type
from abc import ABC, abstractmethod

import torch
from tqdm import tqdm
<<<<<<< HEAD
from transformers import AutoModelForCausalLM, AutoTokenizer, PreTrainedTokenizerBase

from models_under_pressure.config import BATCH_SIZE, CACHE_DIR, DEVICE, MODEL_MAX_MEMORY
from models_under_pressure.interfaces.activations import Activation
=======
from transformers import AutoModelForCausalLM, AutoTokenizer, PreTrainedTokenizerBase  # type: ignore
from models_under_pressure.config import global_settings
>>>>>>> 895339b9
from models_under_pressure.interfaces.dataset import (
    BaseDataset,
    Dialogue,
    Input,
    to_dialogue,
)
<<<<<<< HEAD
from models_under_pressure.utils import batched_range, hf_login
=======
from models_under_pressure.utils import hf_login, batched_range
from models_under_pressure.interfaces.activations import Activation
from jaxtyping import Float
>>>>>>> 895339b9


# type: ignore
class ModelArchitecture(ABC):
    """Base class for handling different model architectures."""

    @abstractmethod
    def get_layer_norm(self, model: torch.nn.Module, layer_idx: int) -> torch.nn.Module:
        """Get the layer normalization module for a specific layer."""
        pass

    @abstractmethod
    def get_layers(self, model: torch.nn.Module) -> list[torch.nn.Module]:
        """Get all layers of the model."""
        pass

    @abstractmethod
    def set_layers(self, model: torch.nn.Module, layers: list[torch.nn.Module]) -> None:
        """Set the model's layers."""
        pass


class Gemma3Arch(ModelArchitecture):
    def get_layer_norm(self, model: torch.nn.Module, layer_idx: int) -> torch.nn.Module:
        return model.language_model.model.layers[layer_idx].input_layernorm  # type: ignore

    def get_layers(self, model: torch.nn.Module) -> list[torch.nn.Module]:
        return model.language_model.model.layers  # type: ignore

    def set_layers(self, model: torch.nn.Module, layers: list[torch.nn.Module]) -> None:
        model.language_model.model.layers = layers  # type: ignore


class LlamaArch(ModelArchitecture):
    def get_layer_norm(self, model: torch.nn.Module, layer_idx: int) -> torch.nn.Module:
        return model.model.layers[layer_idx].input_layernorm  # type: ignore

    def get_layers(self, model: torch.nn.Module) -> list[torch.nn.Module]:
        return model.model.layers  # type: ignore

    def set_layers(self, model: torch.nn.Module, layers: list[torch.nn.Module]) -> None:
        model.model.layers = layers  # type: ignore


class GPTArch(ModelArchitecture):
    def get_layer_norm(self, model: torch.nn.Module, layer_idx: int) -> torch.nn.Module:
        return model.transformer.h[layer_idx].ln_1  # type: ignore

    def get_layers(self, model: torch.nn.Module) -> list[torch.nn.Module]:
        return model.transformer.h  # type: ignore

    def set_layers(self, model: torch.nn.Module, layers: list[torch.nn.Module]) -> None:
        model.transformer.h = layers  # type: ignore


class ArchitectureRegistry:
    """Registry for mapping model types to their architecture handlers."""

    _architectures: dict[str, Type[ModelArchitecture]] = {
        "gemma3": Gemma3Arch,
        "llama": LlamaArch,
        "gpt": GPTArch,
    }

    @classmethod
    def get_architecture(cls, model: torch.nn.Module) -> ModelArchitecture:
        """Detect and return the appropriate architecture handler."""
        for _, arch_class in cls._architectures.items():
            try:
                arch = arch_class()
                # Test if this architecture matches by trying to access a layer
                arch.get_layer_norm(model, 0)
                return arch
            except (AttributeError, IndexError):
                continue
        raise ValueError(f"Unsupported model architecture: {type(model)}")


class HookedModel:
    """Context manager for extracting activations from specific model layers."""

    def __init__(self, model: torch.nn.Module, layers: list[int]):
        self.model = model
        self.layers = layers
        self.cache = {}
        self.hooks = []
        self.architecture = ArchitectureRegistry.get_architecture(model)
        self.original_layers = None

    def make_hook(self, layer: int) -> Callable:
        def hook_fn(module, input, output):  # type: ignore
            self.cache[layer] = output.cpu()

        return hook_fn

    def __enter__(self) -> Self:
        max_layer = max(self.layers)
        hook_fns = [self.make_hook(layer) for layer in self.layers]

        # Store original layers
        self.original_layers = self.architecture.get_layers(self.model)

        # Register hooks
        for layer, hook_fn in zip(self.layers, hook_fns):
            resid = self.architecture.get_layer_norm(self.model, layer)
            self.hooks.append(resid.register_forward_hook(hook_fn))

        # Truncate layers
        self.architecture.set_layers(self.model, self.original_layers[: max_layer + 1])

        return self

    def get_acts(
        self,
        batch_inputs: dict[str, torch.Tensor],
        output_buffer: torch.Tensor | None = None,
    ) -> torch.Tensor:
        _ = self.model(**batch_inputs)
        activations = torch.stack([self.cache[layer] for layer in self.layers], dim=0)
        if output_buffer is not None:
            output_buffer[:] = activations
            return output_buffer
        return activations

    def __exit__(self, exc_type: Any, exc_val: Any, exc_tb: Any):
        # Restore original layers
        if self.original_layers is not None:
            self.architecture.set_layers(self.model, self.original_layers)

        # Remove hooks
        for hook in self.hooks:
            hook.remove()


@dataclass
class LLMModel:
    """
    High-level interface for working with language models.

    Provides unified access to:
    - Model loading and management
    - Tokenization
    - Activation extraction
    - Log likelihood computation
    - Text generation

    Handles architecture differences, tokenization, and memory management.
    """

    name: str
    device: str
    batch_size: int
    tokenize_kwargs: dict[str, Any]
    model: torch.nn.Module
    tokenizer: PreTrainedTokenizerBase

    @classmethod
    def load(
        cls,
        model_name: str,
        device: str = global_settings.DEVICE,
        batch_size: int = global_settings.BATCH_SIZE,
        tokenize_kwargs: dict[str, Any] | None = None,
        model_kwargs: dict[str, Any] | None = None,
        tokenizer_kwargs: dict[str, Any] | None = None,
    ) -> Self:
        """
        Load a language model and its tokenizer.

        Handles model quantization (bfloat16 on CUDA, float16 otherwise),
        device placement, and memory management.

        Args:
            model_name: Name or path of the model
            device: Device to load on (e.g., 'cuda', 'cpu')
            batch_size: Default batch size
            tokenize_kwargs: Additional tokenization args
            model_kwargs: Additional model init args
            tokenizer_kwargs: Additional tokenizer args

        Returns:
            Initialized LLMModel instance
        """
        hf_login()

        dtype = torch.bfloat16 if torch.cuda.is_available() else torch.float16

        model_kwargs = {
            "pretrained_model_name_or_path": model_name,
            "device_map": device,
            "torch_dtype": dtype,
            "cache_dir": global_settings.CACHE_DIR,
            "max_memory": global_settings.MODEL_MAX_MEMORY.get(
                global_settings.DEFAULT_MODEL
            ),
            **(model_kwargs or {}),
        }
        tokenizer_kwargs = {
            "pretrained_model_name_or_path": model_name,
            "cache_dir": global_settings.CACHE_DIR,
            **(tokenizer_kwargs or {}),
        }
        model = AutoModelForCausalLM.from_pretrained(**model_kwargs)
        tokenizer = AutoTokenizer.from_pretrained(**tokenizer_kwargs)
        if tokenizer.pad_token_id is None:
            tokenizer.pad_token_id = tokenizer.eos_token_id

        model.generation_config.pad_token_id = tokenizer.pad_token_id

        default_tokenize_kwargs = {
            "return_tensors": "pt",
            "truncation": True,
            "padding": True,
            "max_length": 2**13,
        }

        tokenize_kwargs = default_tokenize_kwargs | (tokenize_kwargs or {})

        return cls(
            name=model_name,
            batch_size=batch_size,
            device=device,
            tokenize_kwargs=tokenize_kwargs,
            model=model,
            tokenizer=tokenizer,
        )

    @property
    def n_layers(self) -> int:
        # Use num_hidden_layers for LLaMA models, otherwise n_layers
        if hasattr(self.model.config, "num_hidden_layers"):
            return self.model.config.num_hidden_layers  # type: ignore
        elif hasattr(self.model.config, "n_layers"):
            return self.model.config.n_layers  # type: ignore
        elif hasattr(self.model.config, "num_layers"):
            return self.model.config.num_layers  # type: ignore
        elif hasattr(self.model, "model") and hasattr(self.model.model, "layers"):
            return len(self.model.model.layers)  # type: ignore
        elif hasattr(self.model.config, "text_config") and hasattr(
            self.model.config.text_config, "num_hidden_layers"
        ):
            return self.model.config.text_config.num_hidden_layers  # type: ignore
        else:
            raise ValueError(
                f"Don't know how to get the number of layers for model {self.model.name_or_path}."
            )

    @property
    def hidden_dim(self) -> int:
        if hasattr(self.model.config, "hidden_size"):
            return self.model.config.hidden_size  # type: ignore
        elif hasattr(self.model.config, "text_config") and hasattr(
            self.model.config.text_config, "hidden_size"
        ):
            return self.model.config.text_config.hidden_size  # type: ignore
        else:
            raise ValueError(
                f"Don't know how to get the hidden dimension for model {self.model.name_or_path}."
            )

    def to(self, device: str) -> Self:
        self.device = device
        self.model.to(device)
        return self

    def tokenize(
        self, dialogues: Sequence[Input], add_generation_prompt: bool = False
    ) -> dict[str, torch.Tensor]:
        dialogues = [to_dialogue(d) for d in dialogues]
        input_dicts = [[d.model_dump() for d in dialogue] for dialogue in dialogues]

        input_str = self.tokenizer.apply_chat_template(
            input_dicts,
            tokenize=False,  # Return string instead of tokens
            add_generation_prompt=add_generation_prompt,  # Add final assistant prefix for generation
        )

        token_dict = self.tokenizer(input_str, **self.tokenize_kwargs)  # type: ignore
        for k, v in token_dict.items():
            if k in ["input_ids", "attention_mask"]:
                token_dict[k] = v[:, 1:]
            if isinstance(v, torch.Tensor):
                token_dict[k] = v.to(next(self.model.parameters()).device)

        # Check that attention mask exists in token dict
        if "attention_mask" not in token_dict:
            raise ValueError("Tokenizer output must include attention mask")

        return token_dict  # type: ignore

    @torch.no_grad()
    def get_batched_activations_for_layers(
        self,
        dataset: BaseDataset,
        layers: list[int],
        batch_size: int = -1,
    ) -> tuple[
        Float[torch.Tensor, "n_layers n_samples seq_len hidden_dim"],
        dict[str, torch.Tensor],
    ]:
        """
        Extract activations from multiple layers for a dataset.

        Processes inputs in batches, storing activations on CPU in float16
        to manage memory efficiently.

        Args:
            dataset: Input dataset
            layers: Layer indices to extract from
            batch_size: Processing batch size (-1 uses default)

        Returns:
            Tuple of:
            - Activations tensor [n_layers, n_samples, seq_len, hidden_dim]
            - Tokenized inputs dict
        """
        if batch_size == -1:
            batch_size = self.batch_size

        inputs = self.tokenize(dataset.inputs)
        n_samples, max_seq_len = inputs["input_ids"].shape

        all_activations = torch.zeros(
            (len(layers), n_samples, max_seq_len, self.hidden_dim),
            device="cpu",
            dtype=torch.float16,
        )

        with HookedModel(self.model, layers) as hooked_model:
            batches = get_batches(inputs, batch_size, self.tokenizer)
            # Process in batches
            for batch_inputs, batch_indices in batches:
                seq_len = batch_inputs["input_ids"].shape[1]

                # Get activations for this batch
                batch_acts = hooked_model.get_acts(batch_inputs).half().cpu()

                # Store activations in their original positions
                if self.tokenizer.padding_side == "right":
                    all_activations[:, batch_indices, :seq_len] = batch_acts
                else:
                    all_activations[:, batch_indices, -seq_len:] = batch_acts

        return all_activations, {k: v.cpu() for k, v in inputs.items()}

    @torch.no_grad()
    def get_batched_activations(
        self,
        dataset: BaseDataset,
        layer: int,
        batch_size: int = -1,
    ) -> Activation:
        all_activations, inputs = self.get_batched_activations_for_layers(
            dataset, [layer], batch_size
        )
        return Activation(
            _activations=all_activations[0],
            _attention_mask=inputs["attention_mask"],
            _input_ids=inputs["input_ids"],
        )

    @torch.no_grad()
    def compute_log_likelihood(
        self,
        inputs: Sequence[Input],
        batch_size: int = global_settings.BATCH_SIZE,
    ) -> torch.Tensor:
        """
        Compute log probabilities for input sequences.

        Useful for evaluating model confidence and computing metrics
        like perplexity. Handles padding tokens properly.

        Args:
            inputs: Input sequences
            batch_size: Processing batch size

        Returns:
            Log probabilities tensor [n_samples, seq_len-1]
        """
        torch_inputs = self.tokenize(inputs)
        n_samples, max_seq_len = torch_inputs["input_ids"].shape

        # Create empty tensor for all log probabilities
        # We use seq_len-1 because we'll be shifting the targets by 1
        all_log_probs = torch.zeros(
            (n_samples, max_seq_len - 1), device="cpu", dtype=torch.float32
        )

        # Process in batches
        batches = get_batches(torch_inputs, batch_size, self.tokenizer)
        for batch_inputs, batch_indices in batches:
            seq_len = batch_inputs["input_ids"].shape[1]
            out_seq_len = seq_len - 1

            # Forward pass through the model
            outputs = self.model(**batch_inputs)

            # Get logits and shift them to align predictions with targets
            logits = outputs.logits[:, :-1, :]  # (batch, out_seq_len, vocab_size)
            targets = batch_inputs["input_ids"][:, 1:]  # (batch, out_seq_len)
            attention_mask = batch_inputs["attention_mask"][
                :, 1:
            ]  # (batch, out_seq_len)

            # Compute log probabilities
            log_probs = torch.log_softmax(logits, dim=-1)

            # Gather the log probs of the target tokens
            token_log_probs = log_probs.gather(
                dim=-1, index=targets.unsqueeze(-1)
            ).squeeze(-1)

            # Mask out padding tokens
            token_log_probs = (token_log_probs * attention_mask).float().cpu()

            # Store batch results in their original positions
            if self.tokenizer.padding_side == "right":
                all_log_probs[batch_indices, :out_seq_len] = token_log_probs
            else:
                all_log_probs[batch_indices, -out_seq_len:] = token_log_probs

        return all_log_probs

    def generate(
        self,
        dialogue: Dialogue,
        max_new_tokens: int = 10,
        temperature: float | None = None,
        do_sample: bool = False,
        top_p: float = 1.0,
        skip_special_tokens: bool = False,
        return_full_output: bool = False,
        **generation_kwargs: Any,
    ) -> str:
        """
        Generate text continuation for a dialogue.

        Handles tokenization, generation prompts, and decoding.
        Supports temperature, top-p sampling, and custom parameters.

        Args:
            dialogue: Input dialogue
            max_new_tokens: Max tokens to generate
            temperature: Sampling temperature (None for greedy)
            do_sample: Use sampling instead of greedy
            top_p: Top-p sampling parameter
            skip_special_tokens: Skip special tokens in output
            return_full_output: Return full dialogue or just continuation
            **generation_kwargs: Additional generation parameters

        Returns:
            Generated text
        """
        inputs = self.tokenize([dialogue], add_generation_prompt=True)

        # Generate the answer
        outputs = self.model.generate(  # type: ignore
            **inputs,
            max_new_tokens=max_new_tokens,
            temperature=temperature,
            do_sample=do_sample,
            top_p=top_p,
            **generation_kwargs,
        )

        if return_full_output:
            out_tokens = outputs[0]
        else:
            # Only get the newly generated tokens by slicing from the input length
            out_tokens = outputs[0][inputs["input_ids"].shape[1] :]

        return self.tokenizer.decode(
            out_tokens, skip_special_tokens=skip_special_tokens
        )


def get_batches(
    inputs: dict[str, torch.Tensor],
    batch_size: int,
    tokenizer: PreTrainedTokenizerBase,
) -> Iterator[tuple[dict[str, torch.Tensor], list[int]]]:
    """
    Yields batches of inputs with minimal padding, along with their original indices.
    """
    # Get lengths and sort indices
    seq_lengths = (inputs["input_ids"] != tokenizer.pad_token_id).sum(dim=1)  # type: ignore
    sorted_indices = torch.sort(seq_lengths)[1].tolist()

    # Get batch ranges
    batch_ranges = list(batched_range(len(sorted_indices), batch_size))
    random.shuffle(batch_ranges)

    for start, end in tqdm(batch_ranges, desc="Processing batches"):
        batch_indices = sorted_indices[start:end]
        batch_length = max(seq_lengths[idx] for idx in batch_indices)  # type: ignore
        if tokenizer.padding_side == "right":
            batch_inputs = {
                k: v[batch_indices, :batch_length] for k, v in inputs.items()
            }
        elif tokenizer.padding_side == "left":
            batch_inputs = {
                k: v[batch_indices, -batch_length:] for k, v in inputs.items()
            }
        else:
            raise ValueError(f"Unknown padding side: {tokenizer.padding_side}")
        yield batch_inputs, batch_indices<|MERGE_RESOLUTION|>--- conflicted
+++ resolved
@@ -11,35 +11,25 @@
 while working with potentially very large language models.
 """
 
+import random
+from abc import ABC, abstractmethod
 from dataclasses import dataclass
-import random
 from typing import Any, Callable, Iterator, Self, Sequence, Type
-from abc import ABC, abstractmethod
 
 import torch
+from jaxtyping import Float
 from tqdm import tqdm
-<<<<<<< HEAD
 from transformers import AutoModelForCausalLM, AutoTokenizer, PreTrainedTokenizerBase
 
-from models_under_pressure.config import BATCH_SIZE, CACHE_DIR, DEVICE, MODEL_MAX_MEMORY
+from models_under_pressure.config import global_settings
 from models_under_pressure.interfaces.activations import Activation
-=======
-from transformers import AutoModelForCausalLM, AutoTokenizer, PreTrainedTokenizerBase  # type: ignore
-from models_under_pressure.config import global_settings
->>>>>>> 895339b9
 from models_under_pressure.interfaces.dataset import (
     BaseDataset,
     Dialogue,
     Input,
     to_dialogue,
 )
-<<<<<<< HEAD
 from models_under_pressure.utils import batched_range, hf_login
-=======
-from models_under_pressure.utils import hf_login, batched_range
-from models_under_pressure.interfaces.activations import Activation
-from jaxtyping import Float
->>>>>>> 895339b9
 
 
 # type: ignore
@@ -279,7 +269,8 @@
         elif hasattr(self.model, "model") and hasattr(self.model.model, "layers"):
             return len(self.model.model.layers)  # type: ignore
         elif hasattr(self.model.config, "text_config") and hasattr(
-            self.model.config.text_config, "num_hidden_layers"
+            self.model.config.text_config,  # type: ignore
+            "num_hidden_layers",
         ):
             return self.model.config.text_config.num_hidden_layers  # type: ignore
         else:
@@ -292,7 +283,8 @@
         if hasattr(self.model.config, "hidden_size"):
             return self.model.config.hidden_size  # type: ignore
         elif hasattr(self.model.config, "text_config") and hasattr(
-            self.model.config.text_config, "hidden_size"
+            self.model.config.text_config,  # type: ignore
+            "hidden_size",
         ):
             return self.model.config.text_config.hidden_size  # type: ignore
         else:
