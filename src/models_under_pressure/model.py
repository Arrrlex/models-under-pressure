--- conflicted
+++ resolved
@@ -359,10 +359,7 @@
 
         with HookedModel(self.model, layers) as hooked_model:
             batches = get_batches(inputs, batch_size, self.tokenizer)
-<<<<<<< HEAD
-=======
             # Process in batches
->>>>>>> 8e41cce6
             for batch_inputs, batch_indices in batches:
                 seq_len = batch_inputs["input_ids"].shape[1]
 
