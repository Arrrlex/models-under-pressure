import matplotlib.pyplot as plt
import numpy as np
import pandas as pd
import seaborn as sns

from models_under_pressure.config import PLOTS_DIR
from models_under_pressure.interfaces.results import (
    HeatmapResults,
    ProbeEvaluationResults,
)


def generate_heatmap_plot(result: HeatmapResults):
    # Create dataframe from performances
    for layer in result.layers:
        performances = result.performances[layer]
        variation_values = result.variation_values

        # Create dataframe with rows=train variations, cols=test variations
        df = pd.DataFrame(
            performances, index=variation_values, columns=variation_values
        )

        # Create heatmap
        plt.figure(figsize=(8, 6))
        sns.heatmap(df, annot=True, fmt=".3f", cmap="RdBu", vmin=0, vmax=1)

        plt.title(f"Probe Generalization Across Variations, Layer {layer}")
        plt.xlabel("Test Variation")
        plt.ylabel("Train Variation")
        plt.xticks(rotation=45, ha="right")
        plt.tight_layout()

        # Save plot
        plt.savefig(PLOTS_DIR / f"heatmap_layer_{layer}_{result.variation_type}.png")
        plt.show()


def plot_aurocs(
    result_list: list[ProbeEvaluationResults],
    title: str = "Probe Generalization to non-AIS datasets",
    bar_width: float = 0.3,
    figsize: tuple[int, int] = (8, 6),
):
    # Set width of bars and positions of the bars
    x = np.arange(len(result_list[0].datasets))

    plt.figure(figsize=figsize)

    # Create bars for each result
    for i, results in enumerate(result_list):
<<<<<<< HEAD
        datasets, auroc_scores = zip(*results.metrics["AUROC"])
=======
        # Extract AUROC scores from metrics
        auroc_scores = [metric.metrics["auroc"] for metric in results.metrics]
        datasets = results.datasets
>>>>>>> 76ddb83c
        run_name = results.run_name

        # Create offset bars
        offset = i * bar_width
        bars = plt.bar(x + offset, auroc_scores, bar_width, label=run_name)

        # Add value labels on top of bars
        for bar in bars:
            height = bar.get_height()
            plt.text(
                bar.get_x() + bar.get_width() / 2.0,
                height,
                f"{height:.2f}",
                ha="center",
                va="bottom",
            )

    # Customize the plot
    plt.ylim(0, 1)  # AUROC ranges from 0 to 1
    plt.ylabel("AUROC Score")
    plt.title(title)

    # Center x-axis labels between grouped bars
    plt.xticks(x + bar_width / 2, datasets)
    plt.legend()

    # Save plot
    plt.savefig(PLOTS_DIR / "AUROCs.png")

    plt.show()<|MERGE_RESOLUTION|>--- conflicted
+++ resolved
@@ -49,13 +49,9 @@
 
     # Create bars for each result
     for i, results in enumerate(result_list):
-<<<<<<< HEAD
-        datasets, auroc_scores = zip(*results.metrics["AUROC"])
-=======
         # Extract AUROC scores from metrics
         auroc_scores = [metric.metrics["auroc"] for metric in results.metrics]
-        datasets = results.datasets
->>>>>>> 76ddb83c
+        datasets = results.dataset
         run_name = results.run_name
 
         # Create offset bars
