--- conflicted
+++ resolved
@@ -3,7 +3,7 @@
 from datetime import datetime
 from pathlib import Path
 
-<<<<<<< HEAD
+
 import torch
 
 DEFAULT_MODEL = "gpt-4o-mini"
@@ -25,10 +25,7 @@
     "llama-8b": "meta-llama/Llama-3.1-8B-Instruct",
     "llama-70b": "meta-llama/Llama-3.3-70B-Instruct",
 }
-=======
-DEFAULT_MODEL = "gpt-4o"
-DEVICE = "cpu"
->>>>>>> 0099801e
+
 
 # Paths to input files
 INPUTS_DIR = DATA_DIR / "inputs"
@@ -151,7 +148,6 @@
     def filtered_situations_file(self) -> Path:
         return self.run_dir / FILTERED_SITUATION_FACTORS_CSV
 
-<<<<<<< HEAD
 
 with open(INPUTS_DIR / "prompt_variations.json") as f:
     VARIATION_TYPES = list(json.load(f).keys())
@@ -187,8 +183,7 @@
     @property
     def output_filename(self) -> str:
         return f"{self.dataset_path.stem}_{self.model_name.split('/')[-1]}_{self.variation_type}_fig2.json"
-=======
+      
     @property
     def random_seed(self) -> int:
         return 32
->>>>>>> 0099801e
