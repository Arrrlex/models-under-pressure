import json
from dataclasses import dataclass
from datetime import datetime
from pathlib import Path

import torch

DEFAULT_MODEL = "gpt-4o"

if torch.cuda.is_available():
    DEVICE: str = "cuda"
    BATCH_SIZE = 4
elif torch.backends.mps.is_available():
    DEVICE: str = "mps"
    BATCH_SIZE = 4
else:
    DEVICE: str = "cpu"
    BATCH_SIZE = 4

DATA_DIR = Path(__file__).parent.parent.parent / "data"
CACHE_DIR = None  # If None uses huggingface default cache

LOCAL_MODELS = {
    "llama-1b": "meta-llama/Llama-3.2-1B-Instruct",
    "llama-8b": "meta-llama/Llama-3.1-8B-Instruct",
    "llama-70b": "meta-llama/Llama-3.3-70B-Instruct",
}

MODEL_MAX_MEMORY = {
    "meta-llama/Llama-3.2-1B-Instruct": None,
    "meta-llama/Llama-3.1-8B-Instruct": None,
    "meta-llama/Llama-3.3-70B-Instruct": {0: "70GB", 2: "50GB", 3: "50GB"},
}

# Paths to input files
INPUTS_DIR = DATA_DIR / "inputs"
METADATA_FIELDS_FILE = INPUTS_DIR / "metadata_fields.csv"
TOPICS_JSON = INPUTS_DIR / "topics.json"
SITUATION_FACTORS_JSON = INPUTS_DIR / "situation_factors.json"
FILTERED_SITUATION_FACTORS_CSV = INPUTS_DIR / "situation_topics.csv"
LABELING_RUBRIC_PATH = INPUTS_DIR / "labeling_rubric.md"


# Paths to output files
RESULTS_DIR = DATA_DIR / "results"
OUTPUT_DIR = RESULTS_DIR / "outputs"
<<<<<<< HEAD
GENERATED_DATASET_PATH = OUTPUT_DIR / "prompts_18_03_25_gpt-4o_filtered.jsonl"
HEATMAPS_DIR = RESULTS_DIR / "generate_heatmaps"
EVALUATE_PROBES_DIR = RESULTS_DIR / "evaluate_probes"
AIS_DIR = RESULTS_DIR / "ais_evaluation"

=======
GENERATED_DATASET_PATH = OUTPUT_DIR / "prompts_13_03_25_gpt-4o.jsonl"
HEATMAPS_DIR = RESULTS_DIR / "generate_heatmaps"
EVALUATE_PROBES_DIR = RESULTS_DIR / "evaluate_probes"
AIS_DIR = RESULTS_DIR / "ais_evaluation"
>>>>>>> d9d8b140
PLOTS_DIR = RESULTS_DIR / "plots"
PROBES_DIR = DATA_DIR / "probes"
GENERATED_DATASET = {
    "file_path": GENERATED_DATASET_PATH,
    "field_mapping": {
        # "id": "ids",
        # "prompt": "inputs",
        # "high_stakes": "labels",
    },
}
EVALUATE_PROBES_DIR = RESULTS_DIR / "evaluate_probes"

# Training datasets
TRAIN_DIR = DATA_DIR / "training"
MANUAL_DATASET_PATH = TRAIN_DIR / "manual.csv"
MANUAL_UPSAMPLED_DATASET_PATH = TRAIN_DIR / "manual_upsampled.csv"

# Evals files
USE_BALANCED_DATASETS = True  # NOTE: Raw datasets are not included in the repo and have to be downloaded from Google Drive
EVALS_DIR = DATA_DIR / "evals" / "dev"

EVAL_DATASETS_RAW = {
    "anthropic": EVALS_DIR / "anthropic_samples.csv",
    "toolace": EVALS_DIR / "toolace_samples.csv",
    "mt": EVALS_DIR / "mt_samples.csv",
    "mts": EVALS_DIR / "mts_samples.csv",
}

EVAL_DATASETS_BALANCED = {
    "toolace": EVALS_DIR / "toolace_samples_balanced.jsonl",
    "anthropic": EVALS_DIR / "anthropic_samples_balanced.jsonl",
    "mt": EVALS_DIR / "mt_samples_balanced.jsonl",
    "mts": EVALS_DIR / "mts_samples_balanced.jsonl",
}

EVAL_DATASETS = EVAL_DATASETS_BALANCED if USE_BALANCED_DATASETS else EVAL_DATASETS_RAW

AIS_DATASETS = {
    "mmlu_sandbagging": {
        "file_path_or_name": EVALS_DIR / "mmlu_sandbagging_labelled_dataset.jsonl",
        "field_mapping": {
            "labels": "high_stakes",
            "is_sandbagging": "labels",
        },
    },
    "deception": {
        "file_path_or_name": EVALS_DIR / "deception_labelled_.csv",
        "field_mapping": {
            "labels": "high_stakes",
            "is_deceptive": "labels",
            "id": "ids",
        },
    },
}


@dataclass(frozen=True)
class RunConfig:
    """

    num_situations_to_sample: How many situations to sample from the examples_situations.csv file.
    num_prompts_per_situation: How many prompts to generate for each situation. Each high or low stake prompt count as 1.
    num_situations_per_combination: How many situations to generate for each combination of topics and factors. Each high or low stake situation counts as 1.

    if num_situations_to_sample is 4 and num_situations_per_combination is 2, then 4*2 = 8 situations will be generated in the situations.jsonl file.
    Try to keep num_situations_per_combination as 2 to minimise weird behavior cause then LLM sometimesthinks of High and low stakes as seperate situations.
    The above is applicable for num_prompts_per_situation too.

    Based on the prompt variations, we need to decide num prompts per situation to sample.

    sample_seperately: if True sample from the topics and factors list directly rather than
    sampling from the examples_situations.csv file.

    """

    num_situations_per_combination: int = 2
    num_situations_to_sample: int = 150
    num_prompts_per_situation: int = 2
    num_topics_to_sample: int | None = 2  # If None, all topics are used
    num_factors_to_sample: int | None = 2
    num_combinations_for_prompts: int = 5
    combination_variation: bool = False  # If None, all factors are used

    sample_seperately: bool = False
    run_id: str = "test"

    def __post_init__(self):
        self.run_dir.mkdir(parents=True, exist_ok=True)

    @property
    def run_dir(self) -> Path:
        return RESULTS_DIR / self.run_id

    @property
    def situations_combined_csv(self) -> Path:
        return self.run_dir / "examples_situations.csv"

    @property
    def prompts_file(self) -> Path:
        date_str = datetime.now().strftime("%d_%m_%y")
        return self.run_dir / f"prompts_{date_str}_{DEFAULT_MODEL}.jsonl"

    @property
    def metadata_file(self) -> Path:
        return self.run_dir / "prompts_with_metadata.jsonl"

    @property
    def situations_file(self) -> Path:
        return self.run_dir / "situations.jsonl"

    @property
    def variations_file(self) -> Path:
        return INPUTS_DIR / "prompt_variations.json"

    @property
    def filtered_situations_file(self) -> Path:
        return self.run_dir / FILTERED_SITUATION_FACTORS_CSV


with open(INPUTS_DIR / "prompt_variations.json") as f:
    VARIATION_TYPES = list(json.load(f).keys())


DEFAULT_GPU_MODEL = "meta-llama/Llama-3.1-70B-Instruct"
DEFAULT_OTHER_MODEL = "meta-llama/Llama-3.2-1B-Instruct"


@dataclass(frozen=True)
class HeatmapRunConfig:
    layers: list[int]
    model_name: str = DEFAULT_GPU_MODEL if "cuda" in DEVICE else DEFAULT_OTHER_MODEL
    dataset_path: Path = GENERATED_DATASET_PATH
    max_samples: int | None = None
    variation_types: tuple[str, ...] = tuple(VARIATION_TYPES)

    def output_filename(self, variation_type: str) -> str:
        return f"{self.dataset_path.stem}_{self.model_name.split('/')[-1]}_{variation_type}_heatmap.json"


@dataclass(frozen=True)
class EvalRunConfig:
    layer: int
    max_samples: int | None = None
    variation_type: str | None = None
    variation_value: str | None = None
    dataset_path: Path = GENERATED_DATASET_PATH
    model_name: str = DEFAULT_GPU_MODEL if "cuda" in DEVICE else DEFAULT_OTHER_MODEL

    @property
    def output_filename(self) -> str:
        return f"{self.dataset_path.stem}_{self.model_name.split('/')[-1]}_{self.layer}_fig2.json"

    @property
    def random_seed(self) -> int:
        return 32


@dataclass(frozen=True)
class SafetyRunConfig:
    layer: int
    max_samples: int | None = None
    variation_type: str | None = None
    variation_value: str | None = None
    dataset_path: Path = GENERATED_DATASET_PATH
    model_name: str = DEFAULT_GPU_MODEL if "cuda" in DEVICE else DEFAULT_OTHER_MODEL

    @property
    def output_filename(self) -> str:
        return f"{self.dataset_path.stem}_{self.model_name.split('/')[-1]}_{self.variation_type}_fig1.json"<|MERGE_RESOLUTION|>--- conflicted
+++ resolved
@@ -44,18 +44,10 @@
 # Paths to output files
 RESULTS_DIR = DATA_DIR / "results"
 OUTPUT_DIR = RESULTS_DIR / "outputs"
-<<<<<<< HEAD
 GENERATED_DATASET_PATH = OUTPUT_DIR / "prompts_18_03_25_gpt-4o_filtered.jsonl"
 HEATMAPS_DIR = RESULTS_DIR / "generate_heatmaps"
 EVALUATE_PROBES_DIR = RESULTS_DIR / "evaluate_probes"
 AIS_DIR = RESULTS_DIR / "ais_evaluation"
-
-=======
-GENERATED_DATASET_PATH = OUTPUT_DIR / "prompts_13_03_25_gpt-4o.jsonl"
-HEATMAPS_DIR = RESULTS_DIR / "generate_heatmaps"
-EVALUATE_PROBES_DIR = RESULTS_DIR / "evaluate_probes"
-AIS_DIR = RESULTS_DIR / "ais_evaluation"
->>>>>>> d9d8b140
 PLOTS_DIR = RESULTS_DIR / "plots"
 PROBES_DIR = DATA_DIR / "probes"
 GENERATED_DATASET = {
@@ -66,7 +58,6 @@
         # "high_stakes": "labels",
     },
 }
-EVALUATE_PROBES_DIR = RESULTS_DIR / "evaluate_probes"
 
 # Training datasets
 TRAIN_DIR = DATA_DIR / "training"
