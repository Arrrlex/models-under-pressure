--- conflicted
+++ resolved
@@ -2,18 +2,13 @@
 from dataclasses import dataclass
 from datetime import datetime
 from pathlib import Path
-
 
 import torch
 
 DEFAULT_MODEL = "gpt-4o-mini"
 
 if torch.cuda.is_available():
-<<<<<<< HEAD
-    DEVICE = "cuda"
-=======
     DEVICE: str = "cuda"
->>>>>>> 039a5bd1
     BATCH_SIZE = 16
 elif torch.backends.mps.is_available():
     DEVICE: str = "mps"
@@ -30,10 +25,6 @@
     "llama-70b": "meta-llama/Llama-3.3-70B-Instruct",
 }
 
-<<<<<<< HEAD
-=======
-
->>>>>>> 039a5bd1
 # Paths to input files
 INPUTS_DIR = DATA_DIR / "inputs"
 METADATA_FIELDS_FILE = INPUTS_DIR / "metadata_fields.csv"
@@ -63,37 +54,10 @@
 EVALS_DIR = DATA_DIR / "evals"
 
 EVAL_DATASETS = {
-<<<<<<< HEAD
-    "anthropic": {
-        "file_path": ANTHROPIC_SAMPLES_CSV,
-        "field_mapping": {
-            "id": "ids",
-            "messages": "inputs",
-            "high_stakes": "labels",
-        },
-    },
-    "toolace": {
-        "file_path": TOOLACE_SAMPLES_CSV,
-        "field_mapping": {
-            "inputs": "inputs",
-            "labels": "labels",
-            "ids": "ids",
-        },
-    },
-    "mt": {
-        "file_path": MT_SAMPLES_CSV,
-        "field_mapping": {
-            "inputs": "inputs",
-            "labels": "labels",
-            "ids": "ids",
-        },
-    },
-=======
     "anthropic": EVALS_DIR / "anthropic_samples.csv",
     "toolace": EVALS_DIR / "toolace_samples.csv",
     "mt": EVALS_DIR / "mt_samples.csv",
     "mts": EVALS_DIR / "mts_samples.csv",
->>>>>>> 039a5bd1
 }
 
 
