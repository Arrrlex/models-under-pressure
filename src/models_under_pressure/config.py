import json
from dataclasses import dataclass
from datetime import datetime
from pathlib import Path
from typing import Any, Optional

<<<<<<< HEAD
from pydantic import BaseModel, Field, JsonValue, ValidationInfo, field_validator
from pydantic_settings import BaseSettings
=======
>>>>>>> b9be93a2
import torch
import yaml
from pydantic import BaseModel, Field, ValidationInfo, field_validator
from pydantic_settings import BaseSettings

from models_under_pressure.interfaces.probes import ProbeSpec
from models_under_pressure.utils import generate_short_id

PROJECT_ROOT = Path(__file__).parent.parent.parent
CONFIG_DIR = PROJECT_ROOT / "config"
DATA_DIR = PROJECT_ROOT / "data"


class GlobalSettings(BaseSettings):
    LLM_DEVICE: str = "auto"  # Device for the LLM model
    DEVICE: str = (
        "cuda" if torch.cuda.is_available() else "cpu"
    )  # Device for activations, probes, etc.
    DTYPE: torch.dtype = torch.bfloat16 if torch.cuda.is_available() else torch.float32
    BATCH_SIZE: int = 4
    MODEL_MAX_MEMORY: dict[str, int | None] = Field(default_factory=dict)
    CACHE_DIR: str | None = None
    DEFAULT_MODEL: str = "gpt-4o"
    ACTIVATIONS_DIR: Path = DATA_DIR / "activations"
    DOUBLE_CHECK_CONFIG: bool = True


global_settings = GlobalSettings()


LOCAL_MODELS = {
    "llama-1b": "meta-llama/Llama-3.2-1B-Instruct",
    "llama-3b": "meta-llama/Llama-3.2-3B-Instruct",
    "llama-8b": "meta-llama/Llama-3.1-8B-Instruct",
    "llama-70b": "meta-llama/Llama-3.3-70B-Instruct",
    "gemma-1b": "google/gemma-3-1b-it",
    "gemma-12b": "google/gemma-3-12b-it",
    "gemma-27b": "google/gemma-3-27b-it",
}

# Paths to input files
INPUTS_DIR = DATA_DIR / "inputs"
METADATA_FIELDS_FILE = INPUTS_DIR / "metadata_fields.csv"
TOPICS_JSON = INPUTS_DIR / "topics.json"
SITUATION_FACTORS_JSON = INPUTS_DIR / "situation_factors.json"
FILTERED_SITUATION_FACTORS_CSV = INPUTS_DIR / "situation_topics.csv"
LABELING_RUBRIC_PATH = INPUTS_DIR / "labeling_rubric.md"


# Paths to output files
RESULTS_DIR = DATA_DIR / "results"
OUTPUT_DIR = RESULTS_DIR / "outputs"
HEATMAPS_DIR = RESULTS_DIR / "generate_heatmaps"
EVALUATE_PROBES_DIR = RESULTS_DIR / "evaluate_probes"
AIS_DIR = RESULTS_DIR / "ais_evaluation"
PLOTS_DIR = RESULTS_DIR / "plots"
PROBES_DIR = DATA_DIR / "probes"
TRAIN_DIR = DATA_DIR / "training"
EVALUATE_PROBES_DIR = RESULTS_DIR / "evaluate_probes"


# Training datasets
SYNTHETIC_DATASET_PATH = TRAIN_DIR / "original_doubled_unconfounded"

# Evals files
USE_BALANCED_DATASETS = True
EVALS_DIR = DATA_DIR / "evals" / "dev"
TEST_EVALS_DIR = DATA_DIR / "evals" / "test"

with open(CONFIG_DIR / "eval_datasets" / "dev_raw.yaml") as f:
    EVAL_DATASETS_RAW = {k: PROJECT_ROOT / v for k, v in yaml.safe_load(f).items()}

with open(CONFIG_DIR / "eval_datasets" / "dev_balanced.yaml") as f:
    EVAL_DATASETS_BALANCED = {k: PROJECT_ROOT / v for k, v in yaml.safe_load(f).items()}

with open(CONFIG_DIR / "eval_datasets" / "test_raw.yaml") as f:
    TEST_DATASETS_RAW = {k: PROJECT_ROOT / v for k, v in yaml.safe_load(f).items()}

with open(CONFIG_DIR / "eval_datasets" / "test_balanced.yaml") as f:
    TEST_DATASETS_BALANCED = {k: PROJECT_ROOT / v for k, v in yaml.safe_load(f).items()}

EVAL_DATASETS = EVAL_DATASETS_BALANCED if USE_BALANCED_DATASETS else EVAL_DATASETS_RAW
TEST_DATASETS = TEST_DATASETS_BALANCED if USE_BALANCED_DATASETS else TEST_DATASETS_RAW

AIS_DATASETS = {
    "mmlu_sandbagging": {
        "file_path_or_name": EVALS_DIR / "mmlu_sandbagging_labelled_dataset.jsonl",
        "field_mapping": {
            "labels": "high_stakes",
            "is_sandbagging": "labels",
        },
    },
}

<<<<<<< HEAD
OTHER_DATASETS = {
    "redteaming_en": TEST_EVALS_DIR / "language/english_aya_redteaming.jsonl",
    "redteaming_fr": TEST_EVALS_DIR / "language/french_aya_redteaming.jsonl",
    "redteaming_hi": TEST_EVALS_DIR / "language/hindi_aya_redteaming.jsonl",
    "redteaming_es": TEST_EVALS_DIR / "language/spanish_aya_redteaming.jsonl",
    "mask_dev": EVALS_DIR / "mask_samples.jsonl",
    "mask_test": TEST_EVALS_DIR / "mask_samples.jsonl",
    "original_doubled": TRAIN_DIR / "prompts_25_03_25_gpt-4o_original_doubled.jsonl",
    "original_doubled_unconfounded_train": TRAIN_DIR
    / "original_doubled_unconfounded/train.jsonl",
    "original_doubled_unconfounded_test": TRAIN_DIR
    / "original_doubled_unconfounded/test.jsonl",
    "chatbot_deployment": TRAIN_DIR / "chatbot_deployment_22_04_25.jsonl",
    "medical_deployment": TRAIN_DIR / "medical_deployment_22_04_25.jsonl",
    "software_deployment": TRAIN_DIR / "software_deployment_22_04_25.jsonl",
    "combined_deployment": TRAIN_DIR / "combined_deployment_22_04_25.jsonl",
}

=======
>>>>>>> b9be93a2

class ScalingPlotConfig(BaseModel):
    scaling_models: list[str]
    scaling_layers: list[int]
    probe_spec: ProbeSpec


class RunAllExperimentsConfig(BaseModel):
    model_name: str
    baseline_models: list[str]
    baseline_prompts: list[str]
    train_data: Path
    batch_size: int
    cv_folds: int
    best_layer: int
    layers: list[int]
    max_samples: int | None
    experiments_to_run: list[str]
    default_hyperparams: dict[str, Any] | None = None
    probes: list[ProbeSpec]
    best_probe: ProbeSpec
    variation_types: list[str]
    use_test_set: bool
    scaling_plot: ScalingPlotConfig
    default_hyperparams: dict[str, Any] | None = None
    random_seed: int = 42

    @field_validator("train_data", mode="after")
    @classmethod
    def validate_train_data(cls, v: Path, info: ValidationInfo) -> Path:
        return TRAIN_DIR / v

    @field_validator("model_name", mode="after")
    @classmethod
    def validate_model_name(cls, v: str, info: ValidationInfo) -> str:
        return LOCAL_MODELS.get(v, v)

    @field_validator("baseline_models", mode="after")
    @classmethod
    def validate_baseline_models(cls, v: list[str], info: ValidationInfo) -> list[str]:
        return [LOCAL_MODELS.get(model, model) for model in v]

    @field_validator("probes", mode="after")
    @classmethod
    def validate_probes(
        cls, v: list[ProbeSpec], info: ValidationInfo
    ) -> list[ProbeSpec]:
        default_hyperparams = info.data.get("default_hyperparams", {})
        if default_hyperparams is None:
            return v

        return [
            ProbeSpec(
                name=probe.name,
                hyperparams=probe.hyperparams or default_hyperparams,
            )
            for probe in v
        ]

    @field_validator("best_probe", mode="after")
    @classmethod
    def validate_best_probe(cls, v: ProbeSpec, info: ValidationInfo) -> ProbeSpec:
        default_hyperparams = info.data.get("default_hyperparams", {})
        if default_hyperparams is None:
            return v

        return ProbeSpec(name=v.name, hyperparams=v.hyperparams or default_hyperparams)


@dataclass(frozen=True)
class RunConfig:
    """

    num_situations_to_sample: How many situations to sample from the examples_situations.csv file.
    num_prompts_per_situation: How many prompts to generate for each situation. Each high or low stake prompt count as 1.
    num_situations_per_combination: How many situations to generate for each combination of topics and factors. Each high or low stake situation counts as 1.

    if num_situations_to_sample is 4 and num_situations_per_combination is 2, then 4*2 = 8 situations will be generated in the situations.jsonl file.
    Try to keep num_situations_per_combination as 2 to minimise weird behavior cause then LLM sometimesthinks of High and low stakes as seperate situations.
    The above is applicable for num_prompts_per_situation too.

    Based on the prompt variations, we need to decide num prompts per situation to sample.

    sample_seperately: if True sample from the topics and factors list directly rather than
    sampling from the examples_situations.csv file.

    """

    num_situations_per_combination: int = 2
    num_situations_to_sample: int = 300
    num_prompts_per_situation: int = 2
    num_topics_to_sample: int | None = 2  # If None, all topics are used
    num_factors_to_sample: int | None = 2
    num_combinations_for_prompts: int = 5
    combination_variation: bool = False  # If None, all factors are used

    sample_seperately: bool = False
    model: str = global_settings.DEFAULT_MODEL
    run_id: str = "test"
    train_frac: float = 0.8
    write_mode: str = "overwrite"
    max_concurrent_llm_calls: int = 50

    def __post_init__(self):
        self.run_dir.mkdir(parents=True, exist_ok=True)

    @property
    def run_dir(self) -> Path:
        return RESULTS_DIR / self.run_id

    @property
    def situations_combined_csv(self) -> Path:
        return self.run_dir / "examples_situations.csv"

    @property
    def prompts_file(self) -> Path:
        date_str = datetime.now().strftime("%d_%m_%y")
        return self.run_dir / f"prompts_{date_str}_{self.model}.jsonl"

    @property
    def metadata_file(self) -> Path:
        return self.run_dir / "prompts_with_metadata.jsonl"

    @property
    def situations_file(self) -> Path:
        return self.run_dir / "situations.jsonl"

    @property
    def variations_file(self) -> Path:
        return INPUTS_DIR / "prompt_variations.json"

    @property
    def filtered_situations_file(self) -> Path:
        return self.run_dir / FILTERED_SITUATION_FACTORS_CSV


with open(INPUTS_DIR / "prompt_variations.json") as f:
    VARIATION_TYPES = list(json.load(f).keys())


DEFAULT_GPU_MODEL = "meta-llama/Llama-3.1-70B-Instruct"
DEFAULT_OTHER_MODEL = "meta-llama/Llama-3.2-1B-Instruct"


class HeatmapRunConfig(BaseModel):
    layer: int
    model_name: str
    dataset_path: Path
    max_samples: int | None
    variation_types: list[str]
    probe_spec: ProbeSpec
    id: str = Field(default_factory=generate_short_id)
    timestamp: datetime = Field(default_factory=datetime.now)

    @property
    def output_path(self) -> Path:
        return HEATMAPS_DIR / f"results_{self.id}.jsonl"

    @property
    def intermediate_output_path(self) -> Path:
        return HEATMAPS_DIR / f"intermediate_results_{self.id}.jsonl"


class ChooseLayerConfig(BaseModel):
    model_name: str
    dataset_path: Path
    cv_folds: int
    batch_size: int
    probe_spec: ProbeSpec
    max_samples: int | None = None
    layers: list[int] | None = None
    output_dir: Path = RESULTS_DIR / "cross_validation"
    layer_batch_size: int = 4

    @property
    def output_path(self) -> Path:
        return self.output_dir / "results.jsonl"

    @property
    def temp_output_path(self) -> Path:
        return self.output_dir / "temp_results.jsonl"


class EvalRunConfig(BaseModel):
    id: str = Field(default_factory=generate_short_id)
    layer: int
    probe_spec: ProbeSpec
    max_samples: int | None
    dataset_path: Path
    eval_datasets: list[Path]
    model_name: str
    dataset_filters: dict[str, Any] | None = None
    compute_activations: bool = False
    validation_dataset: Path | bool = False

    @property
    def output_filename(self) -> str:
        return f"results_{self.id}.jsonl"

    @property
    def coefs_filename(self) -> str:
        stem = Path(self.output_filename).stem
        return f"{stem}_coefs.json"

    @property
    def random_seed(self) -> int:
        return 32


class RunBaselinesConfig(BaseModel):
    model_name: str
    dataset_path: Path
    baseline_prompts: list[str]
    eval_datasets: dict[str, Path]
    max_samples: int | None
    batch_size: int

    @property
    def output_path(self) -> Path:
        return PROBES_DIR / "continuation_baseline_results.jsonl"


@dataclass(frozen=True)
class SafetyRunConfig:
    layer: int
    model_name: str
    max_samples: int | None = None
    variation_type: str | None = None
    variation_value: str | None = None
    dataset_path: Path = SYNTHETIC_DATASET_PATH

    @property
    def output_filename(self) -> str:
        return f"{self.dataset_path.stem}_{self.model_name.split('/')[-1]}_{self.variation_type}_fig1.json"


class DataEfficiencyConfig(BaseModel):
    id: str = Field(default_factory=generate_short_id)
    model_name: str
    layer: int
    dataset_path: Path
    probes: list[ProbeSpec]
    dataset_sizes: list[int]
    eval_dataset_paths: list[Path]
    compute_activations: bool = False

    @property
    def output_path(self) -> Path:
        return RESULTS_DIR / "data_efficiency" / f"results_{self.id}.jsonl"


# TODO: Maybe rename this and keep it experiment agnostic
class DataEfficiencyBaselineConfig(BaseModel):
    model_name_or_path: str
    num_classes: int
    ClassifierModule: dict[str, JsonValue]
    batch_size: int
    shuffle: bool
    logger: Any | None
    Trainer: dict[str, JsonValue]

    def get(self, key: str, default: Optional[Any] = None) -> Any:
        try:
            return self.model_dump()[key]
        except KeyError:
            return default<|MERGE_RESOLUTION|>--- conflicted
+++ resolved
@@ -4,14 +4,9 @@
 from pathlib import Path
 from typing import Any, Optional
 
-<<<<<<< HEAD
-from pydantic import BaseModel, Field, JsonValue, ValidationInfo, field_validator
-from pydantic_settings import BaseSettings
-=======
->>>>>>> b9be93a2
 import torch
 import yaml
-from pydantic import BaseModel, Field, ValidationInfo, field_validator
+from pydantic import BaseModel, Field, JsonValue, ValidationInfo, field_validator
 from pydantic_settings import BaseSettings
 
 from models_under_pressure.interfaces.probes import ProbeSpec
@@ -103,27 +98,6 @@
     },
 }
 
-<<<<<<< HEAD
-OTHER_DATASETS = {
-    "redteaming_en": TEST_EVALS_DIR / "language/english_aya_redteaming.jsonl",
-    "redteaming_fr": TEST_EVALS_DIR / "language/french_aya_redteaming.jsonl",
-    "redteaming_hi": TEST_EVALS_DIR / "language/hindi_aya_redteaming.jsonl",
-    "redteaming_es": TEST_EVALS_DIR / "language/spanish_aya_redteaming.jsonl",
-    "mask_dev": EVALS_DIR / "mask_samples.jsonl",
-    "mask_test": TEST_EVALS_DIR / "mask_samples.jsonl",
-    "original_doubled": TRAIN_DIR / "prompts_25_03_25_gpt-4o_original_doubled.jsonl",
-    "original_doubled_unconfounded_train": TRAIN_DIR
-    / "original_doubled_unconfounded/train.jsonl",
-    "original_doubled_unconfounded_test": TRAIN_DIR
-    / "original_doubled_unconfounded/test.jsonl",
-    "chatbot_deployment": TRAIN_DIR / "chatbot_deployment_22_04_25.jsonl",
-    "medical_deployment": TRAIN_DIR / "medical_deployment_22_04_25.jsonl",
-    "software_deployment": TRAIN_DIR / "software_deployment_22_04_25.jsonl",
-    "combined_deployment": TRAIN_DIR / "combined_deployment_22_04_25.jsonl",
-}
-
-=======
->>>>>>> b9be93a2
 
 class ScalingPlotConfig(BaseModel):
     scaling_models: list[str]
