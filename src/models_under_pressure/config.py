--- conflicted
+++ resolved
@@ -18,13 +18,10 @@
 FACTOR_JSON = INPUTS_DIR / "factor_taxonomy.json"
 CATEGORY_EXAMPLES_CSV = INPUTS_DIR / "situation_examples_by_category.csv"
 FACTOR_EXAMPLES_CSV = INPUTS_DIR / "situation_examples_by_factor.csv"
-<<<<<<< HEAD
+LABELING_RUBRIC_PATH = INPUTS_DIR / "labeling_rubric.md"
 GENERATED_DATASET_TRAIN_TEST_SPLIT = (
     INPUTS_DIR / "generated_dataset_train_test_split.json"
 )
-=======
-LABELING_RUBRIC_PATH = INPUTS_DIR / "labeling_rubric.md"
->>>>>>> c0d2a07c
 
 # Paths to output files
 RESULTS_DIR = DATA_DIR / "results"
