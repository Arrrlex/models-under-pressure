from dataclasses import dataclass
from pathlib import Path

DEFAULT_MODEL = "gpt-4o-mini"

# Paths to input files
INPUTS_DIR = Path(__file__).parent.parent.parent / "data" / "inputs"
METADATA_FIELDS_FILE = INPUTS_DIR / "metadata_fields.csv"
TOPICS_JSON = INPUTS_DIR / "topics.json"
SITUATION_FACTORS_JSON = INPUTS_DIR / "situation_factors.json"
FILTERED_SITUATION_FACTORS_CSV = INPUTS_DIR / "situation_topics.csv"
# Paths to output files
RESULTS_DIR = Path(__file__).parent.parent.parent / "data" / "results"


@dataclass(frozen=True)
class RunConfig:
    num_situations_per_combination: int = 2
    num_situations_to_sample: int = 2
    num_prompts_per_situation: int = 2
    num_topics_to_sample: int | None = 2  # If None, all topics are used
    num_factors_to_sample: int | None = 2  # If None, all factors are used
    run_id: str = "debug"

    def __post_init__(self):
        self.run_dir.mkdir(parents=True, exist_ok=True)

    @property
    def run_dir(self) -> Path:
        return RESULTS_DIR / self.run_id

    @property
    def situations_combined_csv(self) -> Path:
        return self.run_dir / "examples_situations.csv"

    @property
    def prompts_file(self) -> Path:
        return self.run_dir / "prompts.jsonl"

    @property
    def metadata_file(self) -> Path:
        return self.run_dir / "prompts_with_metadata.jsonl"

    @property
    def situations_file(self) -> Path:
        return self.run_dir / "situations.jsonl"

    @property
<<<<<<< HEAD
=======
    def variations_file(self) -> Path:
        return self.run_dir / "variations_prompt_type.csv"

    @property
>>>>>>> 7e86ec25
    def filtered_situations_file(self) -> Path:
        return self.run_dir / FILTERED_SITUATION_FACTORS_CSV<|MERGE_RESOLUTION|>--- conflicted
+++ resolved
@@ -46,12 +46,9 @@
         return self.run_dir / "situations.jsonl"
 
     @property
-<<<<<<< HEAD
-=======
     def variations_file(self) -> Path:
         return self.run_dir / "variations_prompt_type.csv"
 
     @property
->>>>>>> 7e86ec25
     def filtered_situations_file(self) -> Path:
         return self.run_dir / FILTERED_SITUATION_FACTORS_CSV