import json
from dataclasses import dataclass
from datetime import datetime
from pathlib import Path
from typing import Any

from pydantic import BaseModel, Field, ValidationInfo, field_validator
from pydantic_settings import BaseSettings
import torch
import yaml

from models_under_pressure.interfaces.probes import ProbeSpec
from models_under_pressure.utils import generate_short_id

PROJECT_ROOT = Path(__file__).parent.parent.parent
CONFIG_DIR = PROJECT_ROOT / "config"
DATA_DIR = PROJECT_ROOT / "data"


class GlobalSettings(BaseSettings):
    LLM_DEVICE: str = "auto"  # Device for the LLM model
    DEVICE: str = "cuda"  # Device for activations, probes, etc.
    DTYPE: torch.dtype = torch.bfloat16 if torch.cuda.is_available() else torch.float16
    BATCH_SIZE: int = 4
    MODEL_MAX_MEMORY: dict[str, int | None] = Field(default_factory=dict)
    CACHE_DIR: str | None = None
    DEFAULT_MODEL: str = "gpt-4o"
    ACTIVATIONS_DIR: Path = DATA_DIR / "activations"
    DOUBLE_CHECK_CONFIG: bool = True


global_settings = GlobalSettings()


LOCAL_MODELS = {
    "llama-1b": "meta-llama/Llama-3.2-1B-Instruct",
    "llama-3b": "meta-llama/Llama-3.2-3B-Instruct",
    "llama-8b": "meta-llama/Llama-3.1-8B-Instruct",
    "llama-70b": "meta-llama/Llama-3.3-70B-Instruct",
    "gemma-1b": "google/gemma-3-1b-it",
    "gemma-12b": "google/gemma-3-12b-it",
    "gemma-27b": "google/gemma-3-27b-it",
}

# Paths to input files
INPUTS_DIR = DATA_DIR / "inputs"
METADATA_FIELDS_FILE = INPUTS_DIR / "metadata_fields.csv"
TOPICS_JSON = INPUTS_DIR / "topics.json"
SITUATION_FACTORS_JSON = INPUTS_DIR / "situation_factors.json"
FILTERED_SITUATION_FACTORS_CSV = INPUTS_DIR / "situation_topics.csv"
LABELING_RUBRIC_PATH = INPUTS_DIR / "labeling_rubric.md"


# Paths to output files
RESULTS_DIR = DATA_DIR / "results"
OUTPUT_DIR = RESULTS_DIR / "outputs"
HEATMAPS_DIR = RESULTS_DIR / "generate_heatmaps"
EVALUATE_PROBES_DIR = RESULTS_DIR / "evaluate_probes"
AIS_DIR = RESULTS_DIR / "ais_evaluation"
PLOTS_DIR = RESULTS_DIR / "plots"
PROBES_DIR = DATA_DIR / "probes"
TRAIN_DIR = DATA_DIR / "training"
EVALUATE_PROBES_DIR = RESULTS_DIR / "evaluate_probes"


# Training datasets
SYNTHETIC_DATASET_PATH = TRAIN_DIR / "original_doubled_unconfounded"

# Evals files
USE_BALANCED_DATASETS = True
EVALS_DIR = DATA_DIR / "evals" / "dev"
TEST_EVALS_DIR = DATA_DIR / "evals" / "test"

<<<<<<< HEAD
EVAL_DATASETS_RAW = {
    "manual": EVALS_DIR / "manual_upsampled.csv",
    "anthropic": EVALS_DIR / "anthropic_raw_apr_23.jsonl",
    "toolace": EVALS_DIR / "toolace_raw_apr_22.jsonl",
    "mt": EVALS_DIR / "mt_raw_apr_16.jsonl",
    "mts": EVALS_DIR / "mts_raw_apr_22.jsonl",
    "mask": EVALS_DIR / "mask_samples_raw.jsonl",
}

EVAL_DATASETS_BALANCED = {
    "manual": EVALS_DIR / "manual_upsampled.csv",
    "anthropic": EVALS_DIR / "anthropic_balanced_apr_23.jsonl",
    "toolace": EVALS_DIR / "toolace_balanced_apr_22.jsonl",
    "mt": EVALS_DIR / "mt_balanced_apr_16.jsonl",
    "mts": EVALS_DIR / "mts_balanced_apr_22.jsonl",
    "mask": EVALS_DIR / "mask_samples_balanced.jsonl",
}

TEST_DATASETS_RAW = {
    "manual": TEST_EVALS_DIR / "manual.csv",
    "anthropic": TEST_EVALS_DIR / "anthropic_test_raw_apr_23.jsonl",
    "toolace": TEST_EVALS_DIR / "toolace_test_raw_apr_22.jsonl",
    "mt": TEST_EVALS_DIR / "mt_test_raw_apr_16.jsonl",
    "mts": TEST_EVALS_DIR / "mts_test_raw_apr_22.jsonl",
    "mental_health": TEST_EVALS_DIR / "mental_health_test_raw_apr_22.jsonl",
    "redteaming": TEST_EVALS_DIR / "redteaming_test_raw_apr_22.jsonl",
    "mask": TEST_EVALS_DIR / "mask_samples_raw.jsonl",
}

TEST_DATASETS_BALANCED = {
    "manual": TEST_EVALS_DIR / "manual.csv",
    "anthropic": TEST_EVALS_DIR / "anthropic_test_balanced_apr_23.jsonl",
    "toolace": TEST_EVALS_DIR / "toolace_test_balanced_apr_22.jsonl",
    "mt": TEST_EVALS_DIR / "mt_test_balanced_apr_16.jsonl",
    "mts": TEST_EVALS_DIR / "mts_test_balanced_apr_22.jsonl",
    "mental_health": TEST_EVALS_DIR / "mental_health_test_balanced_apr_22.jsonl",
    "redteaming": TEST_EVALS_DIR / "redteaming_test_balanced_apr_22.jsonl",
    "mask": TEST_EVALS_DIR / "mask_samples_balanced.jsonl",
}
=======
with open(CONFIG_DIR / "eval_datasets" / "dev_raw.yaml") as f:
    EVAL_DATASETS_RAW = {k: PROJECT_ROOT / v for k, v in yaml.safe_load(f).items()}

with open(CONFIG_DIR / "eval_datasets" / "dev_balanced.yaml") as f:
    EVAL_DATASETS_BALANCED = {k: PROJECT_ROOT / v for k, v in yaml.safe_load(f).items()}

with open(CONFIG_DIR / "eval_datasets" / "test_raw.yaml") as f:
    TEST_DATASETS_RAW = {k: PROJECT_ROOT / v for k, v in yaml.safe_load(f).items()}

with open(CONFIG_DIR / "eval_datasets" / "test_balanced.yaml") as f:
    TEST_DATASETS_BALANCED = {k: PROJECT_ROOT / v for k, v in yaml.safe_load(f).items()}

>>>>>>> d79cf08d

EVAL_DATASETS = EVAL_DATASETS_BALANCED if USE_BALANCED_DATASETS else EVAL_DATASETS_RAW
TEST_DATASETS = TEST_DATASETS_BALANCED if USE_BALANCED_DATASETS else TEST_DATASETS_RAW

AIS_DATASETS = {
    "mmlu_sandbagging": {
        "file_path_or_name": EVALS_DIR / "mmlu_sandbagging_labelled_dataset.jsonl",
        "field_mapping": {
            "labels": "high_stakes",
            "is_sandbagging": "labels",
        },
    },
}

OTHER_DATASETS = {
    "redteaming_en": TEST_EVALS_DIR / "language/english_aya_redteaming.jsonl",
    "redteaming_fr": TEST_EVALS_DIR / "language/french_aya_redteaming.jsonl",
    "redteaming_hi": TEST_EVALS_DIR / "language/hindi_aya_redteaming.jsonl",
    "redteaming_es": TEST_EVALS_DIR / "language/spanish_aya_redteaming.jsonl",
    "deception_data": DATA_DIR / "evals/deception_data.yaml",
    "mask_dev": EVALS_DIR / "mask_samples.jsonl",
    "mask_test": TEST_EVALS_DIR / "mask_samples.jsonl",
    "original_doubled": TRAIN_DIR / "prompts_25_03_25_gpt-4o_original_doubled.jsonl",
    "original_doubled_unconfounded_train": TRAIN_DIR
    / "original_doubled_unconfounded/train.jsonl",
    "original_doubled_unconfounded_test": TRAIN_DIR
    / "original_doubled_unconfounded/test.jsonl",
    "chatbot_deployment": TRAIN_DIR / "chatbot_deployment_22_04_25.jsonl",
    "medical_deployment": TRAIN_DIR / "medical_deployment_22_04_25.jsonl",
    "software_deployment": TRAIN_DIR / "software_deployment_22_04_25.jsonl",
    "combined_deployment": TRAIN_DIR / "combined_deployment_22_04_25.jsonl",
}


class ScalingPlotConfig(BaseModel):
    scaling_models: list[str]
    scaling_layers: list[int]
    probe_spec: ProbeSpec


class RunAllExperimentsConfig(BaseModel):
    model_name: str
    baseline_models: list[str]
    baseline_prompts: list[str]
    train_data: Path
    batch_size: int
    cv_folds: int
    best_layer: int
    layers: list[int]
    max_samples: int | None
    experiments_to_run: list[str]
    default_hyperparams: dict[str, Any] | None = None
    probes: list[ProbeSpec]
    best_probe: ProbeSpec
    variation_types: list[str]
    use_test_set: bool
    scaling_plot: ScalingPlotConfig
    default_hyperparams: dict[str, Any] | None = None
    random_seed: int = 42

    @field_validator("train_data", mode="after")
    @classmethod
    def validate_train_data(cls, v: Path, info: ValidationInfo) -> Path:
        return TRAIN_DIR / v

    @field_validator("model_name", mode="after")
    @classmethod
    def validate_model_name(cls, v: str, info: ValidationInfo) -> str:
        return LOCAL_MODELS.get(v, v)

    @field_validator("baseline_models", mode="after")
    @classmethod
    def validate_baseline_models(cls, v: list[str], info: ValidationInfo) -> list[str]:
        return [LOCAL_MODELS.get(model, model) for model in v]

    @field_validator("probes", mode="after")
    @classmethod
    def validate_probes(
        cls, v: list[ProbeSpec], info: ValidationInfo
    ) -> list[ProbeSpec]:
        default_hyperparams = info.data.get("default_hyperparams", {})
        if default_hyperparams is None:
            return v

        return [
            ProbeSpec(
                name=probe.name,
                hyperparams=probe.hyperparams or default_hyperparams,
            )
            for probe in v
        ]

    @field_validator("best_probe", mode="after")
    @classmethod
    def validate_best_probe(cls, v: ProbeSpec, info: ValidationInfo) -> ProbeSpec:
        default_hyperparams = info.data.get("default_hyperparams", {})
        if default_hyperparams is None:
            return v

        return ProbeSpec(name=v.name, hyperparams=v.hyperparams or default_hyperparams)


@dataclass(frozen=True)
class RunConfig:
    """

    num_situations_to_sample: How many situations to sample from the examples_situations.csv file.
    num_prompts_per_situation: How many prompts to generate for each situation. Each high or low stake prompt count as 1.
    num_situations_per_combination: How many situations to generate for each combination of topics and factors. Each high or low stake situation counts as 1.

    if num_situations_to_sample is 4 and num_situations_per_combination is 2, then 4*2 = 8 situations will be generated in the situations.jsonl file.
    Try to keep num_situations_per_combination as 2 to minimise weird behavior cause then LLM sometimesthinks of High and low stakes as seperate situations.
    The above is applicable for num_prompts_per_situation too.

    Based on the prompt variations, we need to decide num prompts per situation to sample.

    sample_seperately: if True sample from the topics and factors list directly rather than
    sampling from the examples_situations.csv file.

    """

    num_situations_per_combination: int = 2
    num_situations_to_sample: int = 300
    num_prompts_per_situation: int = 2
    num_topics_to_sample: int | None = 2  # If None, all topics are used
    num_factors_to_sample: int | None = 2
    num_combinations_for_prompts: int = 5
    combination_variation: bool = False  # If None, all factors are used

    sample_seperately: bool = False
    model: str = global_settings.DEFAULT_MODEL
    run_id: str = "test"
    train_frac: float = 0.8
    write_mode: str = "overwrite"
    max_concurrent_llm_calls: int = 50

    def __post_init__(self):
        self.run_dir.mkdir(parents=True, exist_ok=True)

    @property
    def run_dir(self) -> Path:
        return RESULTS_DIR / self.run_id

    @property
    def situations_combined_csv(self) -> Path:
        return self.run_dir / "examples_situations.csv"

    @property
    def prompts_file(self) -> Path:
        date_str = datetime.now().strftime("%d_%m_%y")
        return self.run_dir / f"prompts_{date_str}_{self.model}.jsonl"

    @property
    def metadata_file(self) -> Path:
        return self.run_dir / "prompts_with_metadata.jsonl"

    @property
    def situations_file(self) -> Path:
        return self.run_dir / "situations.jsonl"

    @property
    def variations_file(self) -> Path:
        return INPUTS_DIR / "prompt_variations.json"

    @property
    def filtered_situations_file(self) -> Path:
        return self.run_dir / FILTERED_SITUATION_FACTORS_CSV


with open(INPUTS_DIR / "prompt_variations.json") as f:
    VARIATION_TYPES = list(json.load(f).keys())


DEFAULT_GPU_MODEL = "meta-llama/Llama-3.1-70B-Instruct"
DEFAULT_OTHER_MODEL = "meta-llama/Llama-3.2-1B-Instruct"


class HeatmapRunConfig(BaseModel):
    layer: int
    model_name: str
    dataset_path: Path
    max_samples: int | None
    variation_types: list[str]
    probe_spec: ProbeSpec
    id: str = Field(default_factory=generate_short_id)
    timestamp: datetime = Field(default_factory=datetime.now)

    @property
    def output_path(self) -> Path:
        return HEATMAPS_DIR / f"results_{self.id}.jsonl"

    @property
    def intermediate_output_path(self) -> Path:
        return HEATMAPS_DIR / f"intermediate_results_{self.id}.jsonl"


class ChooseLayerConfig(BaseModel):
    model_name: str
    dataset_path: Path
    cv_folds: int
    batch_size: int
    probe_spec: ProbeSpec
    max_samples: int | None = None
    layers: list[int] | None = None
    output_dir: Path = RESULTS_DIR / "cross_validation"
    layer_batch_size: int = 4

    @property
    def output_path(self) -> Path:
        return self.output_dir / "results.jsonl"

    @property
    def temp_output_path(self) -> Path:
        return self.output_dir / "temp_results.jsonl"


class EvalRunConfig(BaseModel):
    id: str = Field(default_factory=generate_short_id)
    layer: int
    probe_spec: ProbeSpec
    max_samples: int | None
    dataset_path: Path
    eval_datasets: list[Path]
    model_name: str
    dataset_filters: dict[str, Any] | None = None
    compute_activations: bool = False
    validation_dataset: Path | bool = False

    @property
    def output_filename(self) -> str:
        return f"results_{self.id}.jsonl"

    @property
    def coefs_filename(self) -> str:
        stem = Path(self.output_filename).stem
        return f"{stem}_coefs.json"

    @property
    def random_seed(self) -> int:
        return 32


class RunBaselinesConfig(BaseModel):
    model_name: str
    dataset_path: Path
    baseline_prompts: list[str]
    eval_datasets: dict[str, Path]
    max_samples: int | None
    batch_size: int

    @property
    def output_path(self) -> Path:
        return PROBES_DIR / "continuation_baseline_results.jsonl"


@dataclass(frozen=True)
class SafetyRunConfig:
    layer: int
    model_name: str
    max_samples: int | None = None
    variation_type: str | None = None
    variation_value: str | None = None
    dataset_path: Path = SYNTHETIC_DATASET_PATH

    @property
    def output_filename(self) -> str:
        return f"{self.dataset_path.stem}_{self.model_name.split('/')[-1]}_{self.variation_type}_fig1.json"<|MERGE_RESOLUTION|>--- conflicted
+++ resolved
@@ -71,47 +71,6 @@
 EVALS_DIR = DATA_DIR / "evals" / "dev"
 TEST_EVALS_DIR = DATA_DIR / "evals" / "test"
 
-<<<<<<< HEAD
-EVAL_DATASETS_RAW = {
-    "manual": EVALS_DIR / "manual_upsampled.csv",
-    "anthropic": EVALS_DIR / "anthropic_raw_apr_23.jsonl",
-    "toolace": EVALS_DIR / "toolace_raw_apr_22.jsonl",
-    "mt": EVALS_DIR / "mt_raw_apr_16.jsonl",
-    "mts": EVALS_DIR / "mts_raw_apr_22.jsonl",
-    "mask": EVALS_DIR / "mask_samples_raw.jsonl",
-}
-
-EVAL_DATASETS_BALANCED = {
-    "manual": EVALS_DIR / "manual_upsampled.csv",
-    "anthropic": EVALS_DIR / "anthropic_balanced_apr_23.jsonl",
-    "toolace": EVALS_DIR / "toolace_balanced_apr_22.jsonl",
-    "mt": EVALS_DIR / "mt_balanced_apr_16.jsonl",
-    "mts": EVALS_DIR / "mts_balanced_apr_22.jsonl",
-    "mask": EVALS_DIR / "mask_samples_balanced.jsonl",
-}
-
-TEST_DATASETS_RAW = {
-    "manual": TEST_EVALS_DIR / "manual.csv",
-    "anthropic": TEST_EVALS_DIR / "anthropic_test_raw_apr_23.jsonl",
-    "toolace": TEST_EVALS_DIR / "toolace_test_raw_apr_22.jsonl",
-    "mt": TEST_EVALS_DIR / "mt_test_raw_apr_16.jsonl",
-    "mts": TEST_EVALS_DIR / "mts_test_raw_apr_22.jsonl",
-    "mental_health": TEST_EVALS_DIR / "mental_health_test_raw_apr_22.jsonl",
-    "redteaming": TEST_EVALS_DIR / "redteaming_test_raw_apr_22.jsonl",
-    "mask": TEST_EVALS_DIR / "mask_samples_raw.jsonl",
-}
-
-TEST_DATASETS_BALANCED = {
-    "manual": TEST_EVALS_DIR / "manual.csv",
-    "anthropic": TEST_EVALS_DIR / "anthropic_test_balanced_apr_23.jsonl",
-    "toolace": TEST_EVALS_DIR / "toolace_test_balanced_apr_22.jsonl",
-    "mt": TEST_EVALS_DIR / "mt_test_balanced_apr_16.jsonl",
-    "mts": TEST_EVALS_DIR / "mts_test_balanced_apr_22.jsonl",
-    "mental_health": TEST_EVALS_DIR / "mental_health_test_balanced_apr_22.jsonl",
-    "redteaming": TEST_EVALS_DIR / "redteaming_test_balanced_apr_22.jsonl",
-    "mask": TEST_EVALS_DIR / "mask_samples_balanced.jsonl",
-}
-=======
 with open(CONFIG_DIR / "eval_datasets" / "dev_raw.yaml") as f:
     EVAL_DATASETS_RAW = {k: PROJECT_ROOT / v for k, v in yaml.safe_load(f).items()}
 
@@ -123,8 +82,6 @@
 
 with open(CONFIG_DIR / "eval_datasets" / "test_balanced.yaml") as f:
     TEST_DATASETS_BALANCED = {k: PROJECT_ROOT / v for k, v in yaml.safe_load(f).items()}
-
->>>>>>> d79cf08d
 
 EVAL_DATASETS = EVAL_DATASETS_BALANCED if USE_BALANCED_DATASETS else EVAL_DATASETS_RAW
 TEST_DATASETS = TEST_DATASETS_BALANCED if USE_BALANCED_DATASETS else TEST_DATASETS_RAW
