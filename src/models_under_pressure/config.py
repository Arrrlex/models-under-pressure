--- conflicted
+++ resolved
@@ -88,7 +88,7 @@
 TEST_DATASETS_RAW = {
     "manual": TEST_EVALS_DIR / "manual.csv",
     "anthropic": TEST_EVALS_DIR / "anthropic_test_raw_apr_16.jsonl",
-    "toolace": TEST_EVALS_DIR / "toolace_raw_apr_15.jsonl",
+    "toolace": TEST_EVALS_DIR / "toolace_test_raw_apr_15.jsonl",
     "mt": TEST_EVALS_DIR / "mt_test_raw_apr_16.jsonl",
     "mts": TEST_EVALS_DIR / "mts_test_raw_apr_16.csv",
     "mental_health": TEST_EVALS_DIR / "mental_health.jsonl",
@@ -99,7 +99,7 @@
 TEST_DATASETS_BALANCED = {
     "manual": TEST_EVALS_DIR / "manual.csv",
     "anthropic": TEST_EVALS_DIR / "anthropic_test_balanced_apr_16.jsonl",
-    "toolace": TEST_EVALS_DIR / "toolace_balanced_apr_15.jsonl",
+    "toolace": TEST_EVALS_DIR / "toolace_test_balanced_apr_15.jsonl",
     "mt": TEST_EVALS_DIR / "mt_test_balanced_apr_16.jsonl",
     "mts": TEST_EVALS_DIR / "mts_test_balanced_apr_16.jsonl",
     "mental_health": TEST_EVALS_DIR / "mental_health_balanced.jsonl",
@@ -116,14 +116,6 @@
         "field_mapping": {
             "labels": "high_stakes",
             "is_sandbagging": "labels",
-        },
-    },
-    "deception": {
-        "file_path_or_name": EVALS_DIR / "deception_labelled_.csv",
-        "field_mapping": {
-            "labels": "high_stakes",
-            "is_deceptive": "labels",
-            "id": "ids",
         },
     },
 }
@@ -342,14 +334,10 @@
     eval_datasets: list[Path]
     model_name: str
     compute_activations: bool = False
-<<<<<<< HEAD
-=======
     validation_dataset: Path | bool = False
-    dataset_path: Path = SYNTHETIC_DATASET_PATH
     model_name: str = (
         DEFAULT_GPU_MODEL if "cuda" in global_settings.DEVICE else DEFAULT_OTHER_MODEL
     )
->>>>>>> 8383f8c7
 
     @property
     def output_filename(self) -> str:
