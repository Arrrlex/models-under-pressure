<<<<<<< HEAD
from enum import Enum
from typing import Any
=======
>>>>>>> 4f3d94b8
from pydantic import BaseModel
from pydantic import JsonValue


class ProbeType(str, Enum):
    sklearn = "sklearn"
    per_entry = "per_entry"
    difference_of_means = "difference_of_means"
    lda = "lda"
    attention = "attention"
    max = "max"
    mean = "mean"
    max_of_rolling_mean = "max_of_rolling_mean"
    mean_of_top_k = "mean_of_top_k"
    max_of_sentence_means = "max_of_sentence_means"


class ProbeSpec(BaseModel):
<<<<<<< HEAD
    type: ProbeType
    hyperparams: dict[str, Any]
=======
    name: str
    hyperparams: dict[str, JsonValue]
>>>>>>> 4f3d94b8
<|MERGE_RESOLUTION|>--- conflicted
+++ resolved
@@ -1,8 +1,4 @@
-<<<<<<< HEAD
 from enum import Enum
-from typing import Any
-=======
->>>>>>> 4f3d94b8
 from pydantic import BaseModel
 from pydantic import JsonValue
 
@@ -21,10 +17,5 @@
 
 
 class ProbeSpec(BaseModel):
-<<<<<<< HEAD
     type: ProbeType
-    hyperparams: dict[str, Any]
-=======
-    name: str
-    hyperparams: dict[str, JsonValue]
->>>>>>> 4f3d94b8
+    hyperparams: dict[str, JsonValue]