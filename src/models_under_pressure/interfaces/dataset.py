import json
import pickle
import random
from enum import Enum
from pathlib import Path
from typing import (
    Any,
    Callable,
    ClassVar,
    Dict,
    Generic,
    Mapping,
    Optional,
    Self,
    Sequence,
    Type,
    TypeVar,
    overload,
)

import datasets
import numpy as np
import pandas as pd
import torch
from jaxtyping import Float
from pydantic import BaseModel, Field, model_validator


class Message(BaseModel):
    role: str
    content: str


class Label(Enum):
    LOW_STAKES = "low-stakes"
    HIGH_STAKES = "high-stakes"
    AMBIGUOUS = "ambiguous"

    def to_int(self) -> int:
        return {
            Label.LOW_STAKES: 0,
            Label.HIGH_STAKES: 1,
            Label.AMBIGUOUS: 2,
        }[self]

    @classmethod
    def from_int(cls, i: int) -> "Label":
        return {
            0: cls.LOW_STAKES,
            1: cls.HIGH_STAKES,
            2: cls.AMBIGUOUS,
        }[i]


Dialogue = Sequence[Message]
Input = str | Dialogue


def to_dialogue(input: Input) -> Dialogue:
    if isinstance(input, str):
        return [Message(role="user", content=input)]
    else:
        return input


class Record(BaseModel):
    input: Input
    id: str
    other_fields: Dict[str, Any] = Field(default_factory=dict)

    def input_str(self) -> str:
        if isinstance(self.input, str):
            return self.input
        else:
            return "\n".join(
                f"{message.role}: {message.content}" for message in self.input
            )

    def __getattr__(self, name: str) -> Any:
        """Allow accessing other_fields values as attributes."""
        return self.other_fields[name]


class LabelledRecord(Record):
    @property
    def label(self) -> Label:
        label_ = self.other_fields["labels"]
        return Label.from_int(label_) if isinstance(label_, int) else Label(label_)


R = TypeVar("R", bound=Record)


class BaseDataset(BaseModel, Generic[R]):
    """
    Interface for a dataset class, the dataset is stored as a list of inputs, ids, and
    a mapping to 'other fields' which are arbitrary additional fields.

    The base dataset class is used to store the dataset in a way that is agnostic to the label field.
    """

    class Config:
        arbitrary_types_allowed = True

    inputs: Sequence[Input]
    ids: Sequence[str]
    other_fields: Mapping[str, Sequence[Any] | np.ndarray | torch.Tensor]
    _record_class: ClassVar[Type]

    @model_validator(mode="after")
    def validate_lengths(self) -> Self:
        """Verify that inputs, ids and each element of other_fields have the same length"""
        input_len = len(self.inputs)
        if len(self.ids) != input_len:
            raise ValueError(
                f"Length mismatch: inputs ({input_len}) != ids ({len(self.ids)})"
            )

        for field_name, field_values in self.other_fields.items():
            if len(field_values) != input_len:
                raise ValueError(
                    f"Length mismatch: inputs ({input_len}) != {field_name} ({len(field_values)})"
                )
        return self

    def __len__(self) -> int:
        return len(self.inputs)

    @overload
    def __getitem__(self, idx: int) -> R: ...

    @overload
    def __getitem__(self, idx: slice) -> Self: ...

    @overload
    def __getitem__(self, idx: list[int]) -> Self: ...

    def __getitem__(self, idx: int | slice | list[int]) -> Self | R:
        if isinstance(idx, list):
            indexed_other_fields = {}
            for key, value in self.other_fields.items():
                if isinstance(value, (np.ndarray, torch.Tensor)):
                    indexed_other_fields[key] = value[idx]
                else:
                    indexed_other_fields[key] = [value[i] for i in idx]
            return type(self)(
                inputs=[self.inputs[i] for i in idx],
                ids=[self.ids[i] for i in idx],
                other_fields=indexed_other_fields,
            )
        elif isinstance(idx, slice):
            return type(self)(
                inputs=self.inputs[idx],
                ids=self.ids[idx],
                other_fields={k: v[idx] for k, v in self.other_fields.items()},
            )
        else:
            return self._record_class(
                input=self.inputs[idx],
                id=self.ids[idx],
                other_fields={k: v[idx] for k, v in self.other_fields.items()},
            )

    def sample(self, num_samples: int) -> Self:
<<<<<<< HEAD
        if num_samples < len(self):
            return type(self).from_records(
                random.sample(self.to_records(), num_samples)
            )
        else:
            return self
=======
        idxs = random.sample(range(len(self)), num_samples)
        return self[idxs]
>>>>>>> 895339b9

    def filter(self, filter_fn: Callable[[R], bool]) -> Self:
        records = self.drop_cols(
            "activations", "input_ids", "attention_mask"
        ).to_records()
        idxs = [i for i, r in enumerate(records) if filter_fn(r)]
        return self[idxs]

    def assign(self, **kwargs: Sequence[Any] | np.ndarray | torch.Tensor) -> Self:
        """
        Assign new fields to the dataset (works like pandas assign)

        Args:
            kwargs: A mapping of field names to values. The values can be a sequence, a numpy array, or a torch tensor.

        Returns:
        """
        return type(self)(
            inputs=self.inputs,
            ids=self.ids,
            other_fields=dict(self.other_fields) | kwargs,
        )

    def drop_cols(self, *cols: Sequence[str]) -> Self:
        return type(self)(
            inputs=self.inputs,
            ids=self.ids,
            other_fields={k: v for k, v in self.other_fields.items() if k not in cols},
        )

    @classmethod
    def from_records(cls, records: Sequence[R]) -> Self:
        field_keys = records[0].other_fields.keys()
        return cls(
            inputs=[r.input for r in records],
            ids=[r.id for r in records],
            other_fields={k: [r.other_fields[k] for r in records] for k in field_keys},
        )

    @classmethod
    def from_pandas(
        cls, df: pd.DataFrame, field_mapping: Optional[Mapping[str, str]] = None
    ) -> Self:
        # Extract the required columns
        df = df.rename(columns=field_mapping or {})

        inputs = []
        for input_item in df["inputs"].tolist():
            if isinstance(input_item, str):
                try:
                    # Try to parse as JSON dialogue
                    messages = json.loads(input_item)
                    if isinstance(messages, list):
                        dialogue = [Message(**msg) for msg in messages]
                        inputs.append(dialogue)
                    else:
                        # If not a list, treat as regular string input
                        inputs.append(input_item)
                except json.JSONDecodeError:
                    # If JSON parsing fails, treat as regular string input
                    inputs.append(input_item)
            elif isinstance(input_item, list):
                dialogue = [Message(**msg) for msg in input_item]
                inputs.append(dialogue)
            else:
                raise ValueError(f"Invalid input type: {type(input_item)}")

        if "ids" in df.columns:
            ids = [str(id) for id in df["ids"].tolist()]
        else:
            ids = [str(i) for i in range(len(inputs))]

        # try removing values in case of error
        other_fields = {
            col: df[col].values.tolist()
            for col in df.columns
            if col not in {"inputs", "ids"}
        }

        return cls(inputs=inputs, ids=ids, other_fields=other_fields)

    @classmethod
    def from_jsonl(
        cls, file_path: Path, field_mapping: Optional[Mapping[str, str]] = None
    ) -> Self:
        with open(file_path, "r") as f:
            df = pd.DataFrame([json.loads(line) for line in f])

        return cls.from_pandas(df, field_mapping=field_mapping)

    @classmethod
    def from_csv(
        cls, file_path: Path, field_mapping: Optional[Mapping[str, str]] = None
    ) -> Self:
        df = pd.read_csv(file_path)
        return cls.from_pandas(df, field_mapping=field_mapping)

    @classmethod
    def from_huggingface(
        cls,
        dataset_name: str,
        split: Optional[str] = None,
        subset: Optional[str] = None,
        field_mapping: Optional[Mapping[str, str]] = None,
    ) -> Self:
        ds = datasets.load_dataset(dataset_name, split=split, name=subset)
        df = pd.DataFrame(ds)  # type: ignore
        return cls.from_pandas(df, field_mapping=field_mapping)

    @classmethod
    def load_from(
        cls,
        file_path_or_name: Path | str,
        field_mapping: Optional[Mapping[str, str]] = None,
        **loader_kwargs: Any,
    ) -> Self:
        """
        Load the dataset from a file, inferring type from extension if not specified.
        Supported types are:
        - csv: A CSV file with columns "input", "id", and other fields
        - jsonl: A JSONL file with each line being a JSON object with keys "input" and "id"
        - hf: A Hugging Face dataset, specified by a dataset name or path to a local file

        Args:
            file_path: The path to the file to load
            loader_kwargs: Additional keyword arguments to pass to the loader
        """
        # Infer from extension
        if isinstance(file_path_or_name, Path):
            loaders = {
                ".csv": cls.from_csv,
                ".jsonl": cls.from_jsonl,
            }
            try:
                loader = loaders[file_path_or_name.suffix]
            except KeyError:
                raise ValueError(f"Unsupported file type: '{file_path_or_name.suffix}'")
            return loader(
                file_path_or_name, field_mapping=field_mapping, **loader_kwargs
            )
        else:
            if not len(file_path_or_name.split("/")) == 2:
                raise ValueError(f"Invalid dataset name: {file_path_or_name}")
            return cls.from_huggingface(
                file_path_or_name, field_mapping=field_mapping, **loader_kwargs
            )

    @classmethod
    def concatenate(cls, datasets: Sequence[Self]) -> Self:
        if not datasets:
            raise ValueError("Cannot concatenate empty sequence of datasets")

        # Verify all datasets have the same fields
        first_fields = set(datasets[0].other_fields.keys())
        for dataset in datasets[1:]:
            if set(dataset.other_fields.keys()) != first_fields:
                raise ValueError(
                    "All datasets must have the same fields to concatenate"
                )

        ids = [id_ for dataset in datasets for id_ in dataset.ids]
        inputs = [input_ for dataset in datasets for input_ in dataset.inputs]
        other_fields = {}

        for key, value in datasets[0].other_fields.items():
            if isinstance(value, np.ndarray):
                other_fields[key] = np.concatenate(
                    [dataset.other_fields[key] for dataset in datasets]
                )
            elif isinstance(value, torch.Tensor):
                other_fields[key] = torch.cat(
                    tuple(dataset.other_fields[key] for dataset in datasets)
                )  # type: ignore
            else:
                other_fields[key] = [
                    item for dataset in datasets for item in dataset.other_fields[key]
                ]
        return cls(inputs=inputs, ids=ids, other_fields=other_fields)

    def to_records(self) -> Sequence[R]:
        self._check_tensor_shapes()

        return [
            self._record_class(
                input=input,
                id=id,
                other_fields={k: v[i] for k, v in self.other_fields.items()},
            )
            for i, (input, id) in enumerate(zip(self.inputs, self.ids))
        ]

    def to_pandas(self) -> pd.DataFrame:
        self._check_tensor_shapes()

        # Convert Dialogue inputs to dictionaries for pandas compatibility
        processed_inputs = []
        for input_item in self.inputs:
            if isinstance(input_item, str):
                processed_inputs.append(input_item)
            else:  # It's a Dialogue
                # Convert the entire dialogue to a single JSON string
                processed_inputs.append(
                    json.dumps([message.model_dump() for message in input_item])
                )

        base_data = {
            "inputs": processed_inputs,
            "ids": self.ids,
        }
        # Add each field from other_fields as a separate column
        processed_fields = {}
        for field_name, field_values in self.other_fields.items():
            processed_values = []
            for value in field_values:
                # Convert Label enum to string if needed
                if isinstance(value, Label):
                    processed_values.append(value.value)
                else:
                    processed_values.append(value)
            processed_fields[field_name] = processed_values

        # Add processed fields to base_data
        base_data.update(processed_fields)

        try:
            df = pd.DataFrame(base_data)
        except ValueError:
            # Store base_data as a pickle file to not lose any data
            print("Failed to convert to pandas, storing as pickle")
            with open("temp_base_data.pkl", "wb") as f:
                pickle.dump(base_data, f)

            print("Attempting to fix by removing unaligned columns ...")
            base_data = {
                k: v for k, v in base_data.items() if len(v) == len(base_data["inputs"])
            }
            df = pd.DataFrame(base_data)
        return df

    def save_to(self, file_path: Path, overwrite: bool = False) -> None:
        self._check_tensor_shapes()

        if not overwrite and file_path.exists():
            raise FileExistsError(
                f"File {file_path} already exists. Use overwrite=True to overwrite."
            )
        if file_path.suffix == ".csv":
            self.to_pandas().to_csv(file_path, index=False)
        elif file_path.suffix == ".jsonl":
            self.to_pandas().to_json(file_path, orient="records", lines=True)
        elif file_path.suffix == ".json":
            self.to_pandas().to_json(file_path, orient="records")
        else:
            raise ValueError(f"Unsupported file type: {file_path.suffix}")

    def _check_tensor_shapes(self) -> None:
        for field_name, col in self.other_fields.items():
            if isinstance(col, (torch.Tensor, np.ndarray)) and len(col.shape) > 1:
                raise ValueError(
                    f"Field {field_name} has shape {col.shape} - "
                    "cannot perform this action on multi-dimensional tensors/arrays"
                )


class Dataset(BaseDataset[Record]):
    _record_class: ClassVar[Type] = Record


class LabelledDataset(BaseDataset[LabelledRecord]):
    """
    A dataset with a "labels" field.
    """

    _record_class: ClassVar[Type] = LabelledRecord

    @model_validator(mode="after")
    def validate_label_name(self) -> Self:
        if self.other_fields.get("labels") is None:
            raise ValueError("labels column not found in other fields")
        return self

    @property
    def labels(self) -> Sequence[Label]:
        return [
            Label.from_int(label) if isinstance(label, int) else Label(label)
            for label in self.other_fields["labels"]
        ]

    def labels_numpy(self) -> Float[np.ndarray, " batch_size"]:
        return np.array([label.to_int() for label in self.labels])

    def labels_torch(self) -> Float[torch.Tensor, " batch_size"]:
        return torch.tensor([label.to_int() for label in self.labels])

    def print_label_distribution(self) -> Dict[str, float]:
        """
        Calculates and prints the distribution of labels in the dataset.

        Returns:
            A dictionary mapping label names to their percentage in the dataset
        """
        if len(self) == 0:
            print("Dataset is empty")
            return {}

        # Count occurrences of each label
        label_counts = {}
        for label in self.labels:
            label_name = label.value
            label_counts[label_name] = label_counts.get(label_name, 0) + 1

        # Calculate percentages
        total = len(self)
        label_percentages = {
            label: (count / total) * 100 for label, count in label_counts.items()
        }

        # Print the distribution
        print(f"Label distribution (total: {total} examples):")
        for label, percentage in sorted(label_percentages.items()):
            count = label_counts[label]
            print(f"  {label}: {count} examples ({percentage:.2f}%)")

        return label_percentages


def subsample_balanced_subset(
    dataset: LabelledDataset, n_per_class: Optional[int] = None
) -> LabelledDataset:
    """Subsample a balanced subset of the dataset"""
    high_stakes_indices = [
        i for i, label in enumerate(dataset.labels) if label == Label.HIGH_STAKES
    ]
    low_stakes_indices = [
        i for i, label in enumerate(dataset.labels) if label == Label.LOW_STAKES
    ]

    n_per_class = n_per_class or min(len(high_stakes_indices), len(low_stakes_indices))

    indices = random.sample(high_stakes_indices, n_per_class) + random.sample(
        low_stakes_indices, n_per_class
    )
    random.shuffle(indices)

    return dataset[indices]


if __name__ == "__main__":
    from models_under_pressure.config import EVAL_DATASETS

    for name, path in EVAL_DATASETS.items():
        dataset = LabelledDataset.load_from(path)
        print(dataset[:5])<|MERGE_RESOLUTION|>--- conflicted
+++ resolved
@@ -162,17 +162,12 @@
             )
 
     def sample(self, num_samples: int) -> Self:
-<<<<<<< HEAD
         if num_samples < len(self):
             return type(self).from_records(
                 random.sample(self.to_records(), num_samples)
             )
         else:
             return self
-=======
-        idxs = random.sample(range(len(self)), num_samples)
-        return self[idxs]
->>>>>>> 895339b9
 
     def filter(self, filter_fn: Callable[[R], bool]) -> Self:
         records = self.drop_cols(
@@ -344,8 +339,8 @@
                 )
             elif isinstance(value, torch.Tensor):
                 other_fields[key] = torch.cat(
-                    tuple(dataset.other_fields[key] for dataset in datasets)
-                )  # type: ignore
+                    tuple(dataset.other_fields[key] for dataset in datasets)  # type: ignore
+                )
             else:
                 other_fields[key] = [
                     item for dataset in datasets for item in dataset.other_fields[key]
