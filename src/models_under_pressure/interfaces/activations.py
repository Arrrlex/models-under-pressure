--- conflicted
+++ resolved
@@ -7,85 +7,21 @@
 
 from models_under_pressure.config import global_settings
 from models_under_pressure.interfaces.dataset import BaseDataset
-<<<<<<< HEAD
-
-
-class ActivationPerTokenDataset(TorchDataset):
-    """
-    A pytorch Dataset class that contains the activations structured as a flattened per-token dataset.
-    Each activation and attention mask is batch_size * seq_len long.
-    """
-
-    def __init__(
-        self,
-        activations: "Activation",
-        y: Float[torch.Tensor, " batch_size"],
-    ):
-        self.activations = einops.rearrange(activations.activations, "b s e -> (b s) e")
-        self.attention_mask = einops.rearrange(
-            activations.attention_mask, "b s -> (b s)"
-        )
-        self.input_ids = einops.rearrange(activations.input_ids, "b s -> (b s)")
-        self.y = einops.repeat(y, "b -> (b s)", s=activations.seq_len)
-
-    def __len__(self) -> int:
-        return self.activations.shape[0]
-
-    def __getitem__(
-        self, index: int
-    ) -> tuple[
-        Float[torch.Tensor, " embed_dim"],
-        Float[torch.Tensor, ""],
-        Float[torch.Tensor, ""],
-        Float[torch.Tensor, ""],
-    ]:
-        """
-        Returns the masked activations, attention mask, input id and label.
-        """
-
-        # return (
-        #     self.activations[index].to(global_settings.DEVICE),
-        #     self.attention_mask[index].to(global_settings.DEVICE),
-        #     self.input_ids[index].to(global_settings.DEVICE),
-        #     self.y[index].to(global_settings.DEVICE),
-        # )
-        return (
-            self.activations[index],
-            self.attention_mask[index],
-            self.input_ids[index],
-            self.y[index],
-        )
-=======
-from models_under_pressure.utils import as_numpy
->>>>>>> 8ba0d584
 
 
 class ActivationDataset(TorchDataset):
     """
     A pytorch Dataset class that contains the activations structured as a batch-wise dataset.
-<<<<<<< HEAD
-    Each activation and attention mask is batch_size, seq_len, (embed_dim).
-=======
 
     This dataset can be either
     - per-token (activations shape: (b, s, e), attention_mask shape: (b, s))
     - or per-entry (activations shape: (b * s, e), attention_mask shape: (b * s))
 
     where b is the batch size, s is the sequence length, and e is the embedding dimension.
->>>>>>> 8ba0d584
     """
 
     def __init__(
         self,
-<<<<<<< HEAD
-        activations: "Activation",
-        y: Float[torch.Tensor, " batch_size"],
-    ):
-        self.activations = activations.activations
-        self.attention_mask = activations.attention_mask
-        self.input_ids = activations.input_ids
-        self.y = y
-=======
         activations: torch.Tensor,
         attention_mask: torch.Tensor,
         input_ids: torch.Tensor,
@@ -99,31 +35,12 @@
         self.y = y
         self.device = device
         self.dtype = dtype
->>>>>>> 8ba0d584
 
     def __len__(self) -> int:
         return self.activations.shape[0]
 
     def __getitem__(
         self, index: int
-<<<<<<< HEAD
-    ) -> tuple[
-        Float[torch.Tensor, "seq_len embed_dim"],
-        Float[torch.Tensor, " seq_len"],
-        Float[torch.Tensor, " seq_len"],
-        Float[torch.Tensor, ""],
-    ]:
-        """
-        Return the masked activations, attention mask, input ids and label.
-        """
-
-        return (
-            self.activations[index].to(global_settings.DEVICE),
-            self.attention_mask[index].to(global_settings.DEVICE),
-            self.input_ids[index].to(global_settings.DEVICE),
-            self.y[index].to(global_settings.DEVICE),
-        )
-=======
     ) -> tuple[torch.Tensor, torch.Tensor, torch.Tensor, torch.Tensor]:
         """
         Return the masked activations, attention mask, input ids and label.
@@ -144,7 +61,6 @@
             (batch_acts[i], batch_mask[i], batch_input_ids[i], batch_y[i])
             for i in range(len(indices))
         ]
->>>>>>> 8ba0d584
 
 
 @dataclass
@@ -163,24 +79,6 @@
 
     @property
     def shape(self) -> tuple[int, int, int]:
-<<<<<<< HEAD
-        return self.activations.shape  # type: ignore
-
-    @property
-    def batch_size(self) -> int:
-        return self.shape[0]  # type: ignore
-
-    @property
-    def seq_len(self) -> int:
-        return self.shape[1]  # type: ignore
-
-    @property
-    def embed_dim(self) -> int:
-        return self.shape[2]  # type: ignore
-
-    def __post_init__(self):
-        """Validate shapes after initialization."""
-=======
         return self.activations.shape
 
     @property
@@ -197,7 +95,6 @@
 
     def __post_init__(self):
         """Validate shapes after initialization, applies attention mask to activations."""
->>>>>>> 8ba0d584
         shape = (self.batch_size, self.seq_len)
         assert (
             self.attention_mask.shape == shape
@@ -205,16 +102,6 @@
         assert (
             self.input_ids.shape == shape
         ), f"Input ids shape {self.input_ids.shape} doesn't agree with {shape}"
-<<<<<<< HEAD
-
-        self.activations *= self.attention_mask[:, :, None]
-
-    def to_dataset(
-        self, y: Float[torch.Tensor, " batch_size"], per_token: bool = False
-    ) -> "ActivationDataset | ActivationPerTokenDataset":
-        dataset_type = ActivationPerTokenDataset if per_token else ActivationDataset
-        return dataset_type(activations=self, y=y)
-=======
 
         self.activations *= self.attention_mask[:, :, None]
 
@@ -260,98 +147,4 @@
             attention_mask=self.attention_mask,
             input_ids=self.input_ids,
             y=y,
-        )
-
-
-class Preprocessor(Protocol):
-    def __call__(
-        self, X: Activation, y: Optional[Float[np.ndarray, " batch_size"]] = None
-    ) -> tuple[
-        Float[np.ndarray, "flattened_batch_size embed_dim"],
-        Optional[Float[np.ndarray, " flattened_batch_size"]],
-    ]: ...
-
-
-class Postprocessor(Protocol):
-    def __call__(
-        self,
-        logits: Float[np.ndarray, "flattened_batch_size ..."],
-        original_shape: tuple[int, int, int],
-    ) -> Float[np.ndarray, " new_batch_size"]: ...
-
-
-class Preprocessors:
-    @staticmethod
-    def mean(
-        X: Activation,
-        y: Optional[Float[np.ndarray, " batch_size"]] = None,
-        batch_size: int = 200,
-    ) -> Tuple[
-        Float[np.ndarray, " batch_size embed_dim"],
-        Optional[Float[np.ndarray, " batch_size"]],
-    ]:
-        # Initialize accumulators for sum and token counts
-        sum_acts = np.zeros((X.batch_size, X.embed_dim))
-        token_counts = np.zeros((X.batch_size, 1))
-
-        # Process in batches
-        for i in range(0, X.batch_size, batch_size):
-            end_idx = min(i + batch_size, X.batch_size)
-
-            # Get current batch
-            batch_acts = as_numpy(X.activations[i:end_idx])
-            batch_mask = as_numpy(X.attention_mask[i:end_idx])
-
-            # Process current batch in-place
-            sum_acts[i:end_idx] = batch_acts.sum(axis=1)
-            token_counts[i:end_idx] = batch_mask.sum(axis=1, keepdims=True)
-
-        # Add small epsilon to avoid division by zero
-        token_counts = token_counts + 1e-10
-
-        # Calculate final mean
-        return (sum_acts / token_counts), y
-
-
-class Postprocessors:
-    @staticmethod
-    def sigmoid(
-        logits: Float[np.ndarray, " batch_size"],
-        original_shape: tuple[int, int, int],
-    ) -> Float[np.ndarray, " batch_size"]:
-        return 1 / (1 + np.exp(-logits))
-
-
-@dataclass
-class Aggregator:
-    preprocessor: Preprocessor
-    postprocessor: Postprocessor
-    original_shape: tuple[int, int, int] | None = None
-
-    def preprocess(
-        self, X: Activation, y: Optional[Float[np.ndarray, " batch_size"]] = None
-    ) -> tuple[
-        Float[np.ndarray, " batch_size ..."], Optional[Float[np.ndarray, " batch_size"]]
-    ]:
-        self.original_shape = X.shape  # type: ignore
-        return self.preprocessor(X, y)
-
-    def postprocess(
-        self, logits: Float[np.ndarray, " flattened_batch_size ..."]
-    ) -> Float[np.ndarray, " batch_size"]:
-        if self.original_shape is None:
-            raise ValueError("Original shape not set")
-        return self.postprocessor(logits, self.original_shape)
-
-    @property
-    def name(self) -> str:
-        if hasattr(self.preprocessor, "id"):
-            preprocessor_id = self.preprocessor.id  # type: ignore
-        else:
-            preprocessor_id = self.preprocessor.__class__.__name__
-        if hasattr(self.postprocessor, "id"):
-            postprocessor_id = self.postprocessor.id  # type: ignore
-        else:
-            postprocessor_id = self.postprocessor.__class__.__name__
-        return f"{preprocessor_id}_{postprocessor_id}"
->>>>>>> 8ba0d584
+        )