--- conflicted
+++ resolved
@@ -6,14 +6,7 @@
 from sklearn.metrics import accuracy_score, roc_auc_score
 from tqdm import tqdm
 
-<<<<<<< HEAD
-=======
-from models_under_pressure.config import (
-    CACHE_DIR,
-    EVALUATE_PROBES_DIR,
-    MODEL_MAX_MEMORY,
-)
->>>>>>> 83681f89
+from models_under_pressure.config import EVALUATE_PROBES_DIR
 from models_under_pressure.experiments.dataset_splitting import (
     create_cross_validation_splits,
 )
@@ -127,24 +120,6 @@
     """
 
     output_dir.mkdir(parents=True, exist_ok=True)
-<<<<<<< HEAD
-=======
-    model = LLMModel.load(
-        model_name,
-        model_kwargs={
-            "device_map": "auto",
-            "max_memory": MODEL_MAX_MEMORY[model_name],
-            "cache_dir": CACHE_DIR,
-        },
-    )
-    aggregator = Aggregator(
-        preprocessor=Preprocessors.mean,
-        postprocessor=Postprocessors.sigmoid,
-    )
-    probe = load_or_train_probe(
-        model, train_dataset, train_dataset_path, layer, aggregator=aggregator
-    )
->>>>>>> 83681f89
     probe_scores_dict = {}
 
     # For each eval_dataset, calculate the per entry and per token results:
