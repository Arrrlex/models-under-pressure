# Code to generate Figure 2
import json
from pathlib import Path

import numpy as np
from sklearn.metrics import roc_auc_score, accuracy_score
from tqdm import tqdm

from models_under_pressure.config import (
    EVAL_DATASETS,
    EVALUATE_PROBES_DIR,
    LOCAL_MODELS,
    TEST_DATASETS,
    EvalRunConfig,
)
from models_under_pressure.dataset_utils import (
    load_train_test,
)
from models_under_pressure.interfaces.dataset import (
    LabelledDataset,
)
<<<<<<< HEAD
from models_under_pressure.interfaces.dataset import Label, subsample_balanced_subset
=======
>>>>>>> 8e41cce6
from models_under_pressure.interfaces.probes import ProbeSpec
from models_under_pressure.interfaces.results import EvaluationResult
from models_under_pressure.interfaces.results import DatasetResults
from models_under_pressure.probes.base import Probe
from models_under_pressure.probes.metrics import tpr_at_fixed_fpr_score
from models_under_pressure.probes.probes import ProbeFactory
from models_under_pressure.utils import double_check_config
from models_under_pressure.probes.sklearn_probes import SklearnProbe
from models_under_pressure.probes.pytorch_probes import PytorchProbe
from models_under_pressure.probes.pytorch_classifiers import (
    PytorchDifferenceOfMeansClassifier,
)


def inv_softmax(x: list[np.ndarray]) -> list[list[float]]:
    return [np.log(x_i / (1 - x_i + 1e-7)).tolist() for x_i in x]


def evaluate_probe_and_save_results(
    probe: Probe,
    train_dataset_path: Path,
    eval_dataset_name: str,
    eval_dataset: LabelledDataset,
    model_name: str,
    layer: int,
    output_dir: Path,
    save_results: bool = False,
    fpr: float = 0.01,
) -> tuple[list[float], DatasetResults]:
    """
    Evaluate a probe and save the results to a file.

    Args:
        probe: The probe to evaluate.
        train_dataset_path: The path to the train dataset.
        eval_dataset: The dataset to evaluate the probe on.
        layer: The layer to evaluate the probe on.
        output_dir: The directory to save the results to.
        save_results: Whether to save the results to a file.
        fpr: The FPR threshold to evaluate the probe at.
    Returns:
        A dictionary of the evaluated datasets and their results.

    Method designed to be used in the evaluate_probes.py experiment run
    """

    output_dir.mkdir(parents=True, exist_ok=True)

    _, per_entry_probe_scores = probe.predict_proba(eval_dataset)
    print(f"Obtained {len(per_entry_probe_scores)} probe scores")

    if save_results:
        # Get rid of the padding in the per token probe scores
        per_token_probe_scores = [
            probe_score[probe_score != -1]
            for probe_score in probe.per_token_predictions(eval_dataset.inputs)
        ]

        # calculate logits for the per token probe scores
        per_token_probe_logits = inv_softmax(per_token_probe_scores)
        per_entry_probe_logits = inv_softmax(per_entry_probe_scores)

        # Assert no NaN values in the per token probe logits
        for i, logits in enumerate(per_token_probe_logits):
            if np.any(np.isnan(logits)):
                raise ValueError(f"Found NaN values in probe logits for entry {i}")

        probe_scores_dict = {
            "per_entry_probe_scores": per_entry_probe_scores,
            "per_entry_probe_logits": per_entry_probe_logits,
            "per_token_probe_logits": per_token_probe_logits,
            "per_token_probe_scores": per_token_probe_scores,
        }

        for score, values in probe_scores_dict.items():
            if len(values) != len(eval_dataset.inputs):
                raise ValueError(
                    f"{score} has length {len(values)} "
                    f"but {eval_dataset_name} has length {len(eval_dataset.inputs)}"
                )

        try:
            dataset_with_probe_scores = LabelledDataset.load_from(
                output_dir / f"{eval_dataset_name}.jsonl"
            )
        except FileNotFoundError:
            dataset_with_probe_scores = eval_dataset.drop_cols(
                "activations", "input_ids", "attention_mask"
            )

        extra_fields = dict(**dataset_with_probe_scores.other_fields)

        short_model_name = model_name.split("/")[-1]
        column_name_template = f"_{short_model_name}_{train_dataset_path.stem}_l{layer}"

        for name, scores in probe_scores_dict.items():
            extra_fields[name + column_name_template] = scores

        dataset_with_probe_scores.other_fields = extra_fields

        # Save the dataset to the output path overriding the previous dataset
        print(
            f"Saving dataset to {EVALUATE_PROBES_DIR / f'{eval_dataset_name.split(".")[0]}.jsonl'}"
        )
        dataset_with_probe_scores.save_to(
            EVALUATE_PROBES_DIR / f"{eval_dataset_name.split('.')[0]}.jsonl",
            overwrite=True,
        )

    y_true = eval_dataset.labels_numpy()
    y_pred = np.array(per_entry_probe_scores)

    # Calculate the metrics for the dataset:
    metrics = {
        "auroc": float(roc_auc_score(y_true, y_pred)),
        "accuracy": float(accuracy_score(y_true, y_pred > 0.5)),
        "tpr_at_fpr": float(tpr_at_fixed_fpr_score(y_true, y_pred, fpr=fpr)),
        "fpr": float(fpr),
    }

    return per_entry_probe_scores, DatasetResults(layer=layer, metrics=metrics)


def get_coefs(probe: Probe) -> list[float]:
    if isinstance(probe, SklearnProbe):
        coefs = list(probe._classifier.named_steps["logisticregression"].coef_)  # type: ignore
    elif isinstance(probe, PytorchProbe):
        if isinstance(probe._classifier, PytorchDifferenceOfMeansClassifier):
            # For difference of means classifier, weights are directly in the linear layer
            coefs = list(probe._classifier.model.weight.data.cpu().numpy().flatten())  # type: ignore
        else:
            # For regular PyTorch probe, weights are in the second layer of Sequential
            coefs = list(probe._classifier.model[1].weight.data.cpu().numpy())  # type: ignore
    return coefs


def run_evaluation(
    config: EvalRunConfig,
) -> tuple[list[EvaluationResult], list[float]]:
    """Train a linear probe on our training dataset and evaluate on all eval datasets."""
    train_dataset, _ = load_train_test(
        dataset_path=config.dataset_path,
        variation_type=config.variation_type,
        variation_value=config.variation_value,
        n_per_class=config.max_samples,
        model_name=config.model_name,
        layer=config.layer,
        compute_activations=config.compute_activations,
    )

    # Create the probe:
    print("Creating probe ...")
    probe = ProbeFactory.build(
        probe=config.probe_spec,
        train_dataset=train_dataset,
    )

    del train_dataset

    coefs = get_coefs(probe)

    eval_dataset_paths = TEST_DATASETS if config.use_test_set else EVAL_DATASETS

    results_list = []

    for eval_dataset_name, eval_dataset_path in tqdm(
        eval_dataset_paths.items(), desc="Evaluating on eval datasets"
    ):
        print(f"Loading eval dataset {eval_dataset_name} from {eval_dataset_path}")
        eval_dataset, _ = load_train_test(
            dataset_path=eval_dataset_path,
            model_name=config.model_name,
            layer=config.layer,
            compute_activations=config.compute_activations,
            n_per_class=config.max_samples,
            variation_type=config.variation_type,
            variation_value=config.variation_value,
        )

<<<<<<< HEAD
        # Hack: use "pressure" as labels
        eval_dataset.other_fields["labels"] = [  # type: ignore
            Label.HIGH_STAKES if label == "high" else Label.LOW_STAKES
            for label in eval_dataset.other_fields["pressure"]
        ]

        if config.max_samples and len(eval_dataset) > config.max_samples:
            eval_dataset = subsample_balanced_subset(
                eval_dataset, n_per_class=config.max_samples // 2
            )

=======
>>>>>>> 8e41cce6
        print(f"Evaluating probe on {eval_dataset_name} ...")
        probe_scores, dataset_results = evaluate_probe_and_save_results(
            probe=probe,
            train_dataset_path=config.dataset_path,
            eval_dataset_name=eval_dataset_name,
            eval_dataset=eval_dataset,
            model_name=config.model_name,
            layer=config.layer,
            output_dir=EVALUATE_PROBES_DIR,
        )

        ground_truth_labels = eval_dataset.labels_numpy().tolist()

        if "scale_labels" in eval_dataset.other_fields:
            ground_truth_scale_labels = [
                int(label) for label in eval_dataset.other_fields["scale_labels"]
            ]
        else:
            ground_truth_scale_labels = None

        print(f"Metrics for {eval_dataset_name}: {dataset_results.metrics}")

        dataset_results = EvaluationResult(
            config=config,
            metrics=dataset_results,
            dataset_name=eval_dataset_name,
            method="linear_probe",
            output_scores=probe_scores,
            output_labels=list(int(a > 0.5) for a in probe_scores),
            ground_truth_scale_labels=ground_truth_scale_labels,
            ground_truth_labels=ground_truth_labels,
            dataset_path=eval_dataset_path,
        )

        results_list.append(dataset_results)

        del eval_dataset

    return results_list, coefs


if __name__ == "__main__":
    # Set random seed for reproducibility
    RANDOM_SEED = 0
    np.random.seed(RANDOM_SEED)

    config = EvalRunConfig(
        layer=11,
        max_samples=20,
        model_name=LOCAL_MODELS["llama-1b"],
        probe_spec=ProbeSpec(
            name="pytorch_per_token_probe",
            hyperparams={"batch_size": 16, "epochs": 3, "device": "cpu"},
        ),
        compute_activations=True,
    )

    double_check_config(config)

    print(f"Running probe evaluation with ID {config.id}")
    print(f"Results will be saved to {EVALUATE_PROBES_DIR / config.output_filename}")
    results, coefs = run_evaluation(config=config)

    print(f"Saving results to {EVALUATE_PROBES_DIR / config.output_filename}")
    for result in results:
        result.save_to(EVALUATE_PROBES_DIR / config.output_filename)

    coefs_dict = {
        "id": config.id,
        "coefs": coefs[0].tolist(),  # type: ignore
    }
    with open(EVALUATE_PROBES_DIR / config.coefs_filename, "w") as f:
        json.dump(coefs_dict, f)<|MERGE_RESOLUTION|>--- conflicted
+++ resolved
@@ -19,10 +19,6 @@
 from models_under_pressure.interfaces.dataset import (
     LabelledDataset,
 )
-<<<<<<< HEAD
-from models_under_pressure.interfaces.dataset import Label, subsample_balanced_subset
-=======
->>>>>>> 8e41cce6
 from models_under_pressure.interfaces.probes import ProbeSpec
 from models_under_pressure.interfaces.results import EvaluationResult
 from models_under_pressure.interfaces.results import DatasetResults
@@ -202,20 +198,6 @@
             variation_value=config.variation_value,
         )
 
-<<<<<<< HEAD
-        # Hack: use "pressure" as labels
-        eval_dataset.other_fields["labels"] = [  # type: ignore
-            Label.HIGH_STAKES if label == "high" else Label.LOW_STAKES
-            for label in eval_dataset.other_fields["pressure"]
-        ]
-
-        if config.max_samples and len(eval_dataset) > config.max_samples:
-            eval_dataset = subsample_balanced_subset(
-                eval_dataset, n_per_class=config.max_samples // 2
-            )
-
-=======
->>>>>>> 8e41cce6
         print(f"Evaluating probe on {eval_dataset_name} ...")
         probe_scores, dataset_results = evaluate_probe_and_save_results(
             probe=probe,
