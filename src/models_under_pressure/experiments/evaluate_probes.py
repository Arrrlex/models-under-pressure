# Code to generate Figure 2
from pathlib import Path

import numpy as np

from models_under_pressure.config import (
    CACHE_DIR,
    EVAL_DATASETS,
    LOCAL_MODELS,
    MODEL_MAX_MEMORY,
    OUTPUT_DIR,
    EvalRunConfig,
)
from models_under_pressure.experiments.caliberation import run_calibration
from models_under_pressure.experiments.dataset_splitting import (
    load_filtered_train_dataset,
)
from models_under_pressure.experiments.train_probes import (
    evaluate_probe_and_save_results,
)
from models_under_pressure.interfaces.activations import (
    Aggregator,
    Postprocessors,
    Preprocessors,
)
from models_under_pressure.interfaces.dataset import Label, LabelledDataset
<<<<<<< HEAD
from models_under_pressure.interfaces.results import ProbeEvaluationResults
from models_under_pressure.probes.model import LLMModel
from models_under_pressure.probes.probes import ProbeFactory
=======
from models_under_pressure.interfaces.results import EvaluationResult
from models_under_pressure.utils import double_check_config
>>>>>>> 83681f89


def load_eval_datasets(
    max_samples: int | None = None,
) -> dict[str, LabelledDataset]:
    eval_datasets = {}
    for name, path in EVAL_DATASETS.items():
        dataset = LabelledDataset.load_from(path).filter(
            lambda x: x.label != Label.AMBIGUOUS
        )
        if max_samples and len(dataset) > max_samples:
            dataset = dataset.sample(max_samples)
        eval_datasets[name] = dataset
    return eval_datasets


def run_evaluation(
    layer: int,
    model_name: str,
    probe_name: str,
    dataset_path: Path,
    aggregator: Aggregator,
    variation_type: str | None = None,
    variation_value: str | None = None,
    max_samples: int | None = None,
) -> list[EvaluationResult]:
    """Train a linear probe on our training dataset and evaluate on all eval datasets."""
    train_dataset = load_filtered_train_dataset(
        dataset_path=dataset_path,
        variation_type=variation_type,
        variation_value=variation_value,
        max_samples=max_samples,
    )

    # Create the model:
    print("Loading model ...")
    model = LLMModel.load(
        model_name,
        model_kwargs={
            "device_map": "auto",
            "max_memory": MODEL_MAX_MEMORY[model_name],
            "cache_dir": CACHE_DIR,
        },
    )

    # Create the probe:
    print("Creating probe ...")
    probe = ProbeFactory.build(
        probe=probe_name,
        model=model,
        train_dataset=train_dataset,
        layer=layer,
        aggregator=aggregator,
        output_dir=OUTPUT_DIR,
    )

    # Load eval datasets
    print("Loading eval datasets ...")
    eval_datasets = load_eval_datasets(max_samples=max_samples)

    results_dict = evaluate_probe_and_save_results(
        model=model,
        probe=probe,
        train_dataset_path=dataset_path,
        eval_datasets=eval_datasets,
        layer=layer,
        output_dir=OUTPUT_DIR,
    )

    # generate calibration plots:
    run_calibration(
        EvalRunConfig(
            max_samples=max_samples,
            layer=layer,
            model_name=model_name,
            dataset_path=dataset_path,
            variation_type=variation_type,
            variation_value=variation_value,
        )
    )

    metrics = []
    dataset_names = []
    results_list = []
    column_name_template = f"_{model_name.split('/')[-1]}_{dataset_path.stem}_l{layer}"

    for path, (_, results) in results_dict.items():
        print(f"Metrics for {Path(path).stem}: {results.metrics}")
        metrics.append(results)
        dataset_names.append(Path(path).stem)
        column_name_template = (
            f"_{model_name.split('/')[-1]}_{dataset_path.stem}_l{layer}"
        )

        dataset_results = EvaluationResult(
            metrics=results,
            dataset_name=Path(path).stem,
            model_name=model_name,
            train_dataset_path=str(dataset_path),
            variation_type=variation_type,
            variation_value=variation_value,
            method="linear_probe",
            method_details={"layer": layer},
            train_dataset_details={"max_samples": max_samples},
            eval_dataset_details={"max_samples": max_samples},
            output_scores=results_dict[dataset_names[-1]][0].other_fields[
                f"per_entry_probe_scores{column_name_template}"
            ],  # type: ignore
            output_labels=list(
                int(a > 0.5)
                for a in results_dict[dataset_names[-1]][0].other_fields[
                    f"per_entry_probe_scores{column_name_template}"
                ]
            ),  # type: ignore
        )
        results_list.append(dataset_results)
    return results_list


if __name__ == "__main__":
    # Set random seed for reproducibility
    RANDOM_SEED = 0
    np.random.seed(RANDOM_SEED)

    configs = [
        EvalRunConfig(
            layer=layer,
            max_samples=None,
            model_name=LOCAL_MODELS["llama-1b"],
        )
        for layer in [11]
    ]

    double_check_config(configs)

<<<<<<< HEAD
        aggregator = Aggregator(
            preprocessor=Preprocessors.mean,
            postprocessor=Postprocessors.sigmoid,
        )

=======
    for config in configs:
>>>>>>> 83681f89
        results = run_evaluation(
            probe_name=config.probe_name,
            variation_type=config.variation_type,
            variation_value=config.variation_value,
            max_samples=config.max_samples,
            layer=config.layer,
            dataset_path=config.dataset_path,
            model_name=config.model_name,
            aggregator=aggregator,
        )

        print(
            f"Saving results for layer {config.layer} to {OUTPUT_DIR / config.output_filename}"
        )
        for result in results:
            result.save_to(OUTPUT_DIR / config.output_filename)<|MERGE_RESOLUTION|>--- conflicted
+++ resolved
@@ -24,14 +24,10 @@
     Preprocessors,
 )
 from models_under_pressure.interfaces.dataset import Label, LabelledDataset
-<<<<<<< HEAD
-from models_under_pressure.interfaces.results import ProbeEvaluationResults
+from models_under_pressure.interfaces.results import EvaluationResult
 from models_under_pressure.probes.model import LLMModel
 from models_under_pressure.probes.probes import ProbeFactory
-=======
-from models_under_pressure.interfaces.results import EvaluationResult
 from models_under_pressure.utils import double_check_config
->>>>>>> 83681f89
 
 
 def load_eval_datasets(
@@ -165,17 +161,14 @@
         for layer in [11]
     ]
 
+    aggregator = Aggregator(
+        preprocessor=Preprocessors.mean,
+        postprocessor=Postprocessors.sigmoid,
+    )
+
     double_check_config(configs)
 
-<<<<<<< HEAD
-        aggregator = Aggregator(
-            preprocessor=Preprocessors.mean,
-            postprocessor=Postprocessors.sigmoid,
-        )
-
-=======
     for config in configs:
->>>>>>> 83681f89
         results = run_evaluation(
             probe_name=config.probe_name,
             variation_type=config.variation_type,
