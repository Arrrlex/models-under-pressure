--- conflicted
+++ resolved
@@ -52,13 +52,9 @@
     return eval_datasets, eval_dataset_paths
 
 
-<<<<<<< HEAD
-def run_evaluation(config: EvalRunConfig) -> list[EvaluationResult]:
-=======
 def run_evaluation(
     config: EvalRunConfig,
 ) -> tuple[list[EvaluationResult], list[float]]:
->>>>>>> 98b480d5
     """Train a linear probe on our training dataset and evaluate on all eval datasets."""
     train_dataset = load_filtered_train_dataset(
         dataset_path=config.dataset_path,
@@ -159,7 +155,6 @@
     RANDOM_SEED = 0
     np.random.seed(RANDOM_SEED)
 
-<<<<<<< HEAD
     config = EvalRunConfig(
         layer=11,
         max_samples=None,
@@ -169,53 +164,20 @@
             hyperparams={"batch_size": 16, "epochs": 3, "device": "cpu"},
         ),
     )
-=======
-    configs = [
-        EvalRunConfig(
-            layer=layer,
-            max_samples=20,
-            model_name=LOCAL_MODELS["llama-1b"],
-            hyper_params={"batch_size": 16, "epochs": 3, "device": "cpu"},
-            probe_name="pytorch_per_token_probe",
-        )
-        for layer in [31]
-    ]
->>>>>>> 98b480d5
 
     double_check_config(config)
 
-<<<<<<< HEAD
     print(f"Running probe evaluation with ID {config.id}")
     print(f"Results will be saved to {EVALUATE_PROBES_DIR / config.output_filename}")
-    results = run_evaluation(config=config)
+    results, coefs = run_evaluation(config=config)
 
     print(f"Saving results to {EVALUATE_PROBES_DIR / config.output_filename}")
     for result in results:
         result.save_to(EVALUATE_PROBES_DIR / config.output_filename)
-=======
-    for config in configs:
-        print(
-            f"Running evaluation for {config.id} and results will be saved to {EVALUATE_PROBES_DIR / config.output_filename}"
-        )
-        results, coefs = run_evaluation(
-            config=config,
-        )
 
-        print(
-            f"Saving results for layer {config.layer} to {EVALUATE_PROBES_DIR / config.output_filename}"
-        )
-        for result in results:
-            result.save_to(EVALUATE_PROBES_DIR / config.output_filename)
-
-        coefs_dict = {
-            "id": config.id,
-            "coefs": coefs[0].tolist(),  # type: ignore
-        }
-        json.dump(
-            coefs_dict,
-            open(
-                EVALUATE_PROBES_DIR / f"{Path(config.output_filename).stem}_coefs.json",
-                "w",
-            ),
-        )
->>>>>>> 98b480d5
+    coefs_dict = {
+        "id": config.id,
+        "coefs": coefs[0].tolist(),  # type: ignore
+    }
+    with open(EVALUATE_PROBES_DIR / config.coefs_filename, "w") as f:
+        json.dump(coefs_dict, f)