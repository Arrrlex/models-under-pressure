--- conflicted
+++ resolved
@@ -44,15 +44,7 @@
 
 
 def run_evaluation(
-<<<<<<< HEAD
     config: EvalRunConfig,
-=======
-    id: str,
-    layer: int,
-    model_name: str,
-    probe_name: str,
-    dataset_path: Path,
->>>>>>> 495f7407
     aggregator: Aggregator,
 ) -> list[EvaluationResult]:
     """Train a linear probe on our training dataset and evaluate on all eval datasets."""
@@ -94,9 +86,8 @@
         probe=probe,
         train_dataset_path=config.dataset_path,
         eval_datasets=eval_datasets,
-<<<<<<< HEAD
         layer=config.layer,
-        output_dir=OUTPUT_DIR,
+        output_dir=EVALUATE_PROBES_DIR,
     )
 
     # generate calibration plots:
@@ -110,10 +101,6 @@
     #         variation_value=variation_value,
     #     )
     # )
-=======
-        layer=layer,
-        output_dir=EVALUATE_PROBES_DIR,
-    )
 
     # Load the ground truth scale labels:
     ground_truth_scale_labels = {}
@@ -129,7 +116,6 @@
             )
         else:
             ground_truth_scale_labels[dataset_name] = None
->>>>>>> 495f7407
 
     metrics = []
     dataset_names = []
@@ -170,7 +156,6 @@
 
     configs = [
         EvalRunConfig(
-            id="llama-1b-l11",
             layer=layer,
             max_samples=None,
             model_name=LOCAL_MODELS["llama-1b"],
@@ -187,26 +172,15 @@
 
     for config in configs:
         print(
-            f"Running evaluation for {config.id} and results will be saved to {EVALUATE_PROBES_DIR / config.output_filename(config.id)}"
+            f"Running evaluation for {config.id} and results will be saved to {EVALUATE_PROBES_DIR / config.output_filename}"
         )
         results = run_evaluation(
-<<<<<<< HEAD
             config=config,
-=======
-            id=config.id,
-            probe_name=config.probe_name,
-            variation_type=config.variation_type,
-            variation_value=config.variation_value,
-            max_samples=config.max_samples,
-            layer=config.layer,
-            dataset_path=config.dataset_path,
-            model_name=config.model_name,
->>>>>>> 495f7407
             aggregator=aggregator,
         )
 
         print(
-            f"Saving results for layer {config.layer} to {EVALUATE_PROBES_DIR / config.output_filename(config.id)}"
+            f"Saving results for layer {config.layer} to {EVALUATE_PROBES_DIR / config.output_filename}"
         )
         for result in results:
-            result.save_to(EVALUATE_PROBES_DIR / config.output_filename(config.id))+            result.save_to(EVALUATE_PROBES_DIR / config.output_filename)