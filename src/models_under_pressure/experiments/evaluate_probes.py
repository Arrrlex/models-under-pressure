--- conflicted
+++ resolved
@@ -1,11 +1,11 @@
 # Code to generate Figure 2
+import json
 from pathlib import Path
 
 import numpy as np
 from sklearn.metrics import accuracy_score, roc_auc_score
 from tqdm import tqdm
 
-from models_under_pressure.activation_store import ActivationStore
 from models_under_pressure.config import (
     EVAL_DATASETS,
     EVALUATE_PROBES_DIR,
@@ -14,24 +14,13 @@
     EvalRunConfig,
 )
 from models_under_pressure.dataset_utils import load_splits_lazy, load_dataset
-from models_under_pressure.interfaces.dataset import (
-    LabelledDataset,
-    subsample_balanced_subset,
-)
-<<<<<<< HEAD
+from models_under_pressure.interfaces.dataset import LabelledDataset
 from models_under_pressure.interfaces.results import EvaluationResult
 from models_under_pressure.interfaces.results import DatasetResults
-=======
 from models_under_pressure.interfaces.probes import ProbeSpec
-from models_under_pressure.interfaces.results import DatasetResults, EvaluationResult
-from models_under_pressure.model import LLMModel
->>>>>>> b5f37070
 from models_under_pressure.probes.base import Probe
 from models_under_pressure.probes.metrics import tpr_at_fixed_fpr_score
-from models_under_pressure.interfaces.probes import ProbeSpec
 from models_under_pressure.probes.probe_factory import ProbeFactory
-<<<<<<< HEAD
-=======
 from models_under_pressure.probes.pytorch_classifiers import (
     AttentionProbeAttnThenLinear,
     AttentionProbeAttnWeightLogits,
@@ -40,7 +29,6 @@
 )
 from models_under_pressure.probes.pytorch_probes import PytorchProbe
 from models_under_pressure.probes.sklearn_probes import SklearnProbe
->>>>>>> b5f37070
 from models_under_pressure.utils import double_check_config
 
 
@@ -155,9 +143,6 @@
     return per_entry_probe_scores, DatasetResults(layer=layer, metrics=metrics)
 
 
-<<<<<<< HEAD
-def run_evaluation(config: EvalRunConfig) -> list[EvaluationResult]:
-=======
 def get_coefs(probe: Probe) -> list[float]:
     if isinstance(probe, SklearnProbe):
         coefs = list(probe._classifier.named_steps["logisticregression"].coef_)  # type: ignore
@@ -183,7 +168,6 @@
 def run_evaluation(
     config: EvalRunConfig,
 ) -> tuple[list[EvaluationResult], list[float]]:
->>>>>>> b5f37070
     """Train a linear probe on our training dataset and evaluate on all eval datasets."""
     splits = load_splits_lazy(
         dataset_path=config.dataset_path,
@@ -194,38 +178,17 @@
     )
 
     if isinstance(config.validation_dataset, Path):
-        validation_dataset = LabelledDataset.load_from(config.validation_dataset)
-        if (
-            config.max_samples is not None
-            and len(validation_dataset) > config.max_samples
-        ):
-            validation_dataset = subsample_balanced_subset(
-                validation_dataset, n_per_class=config.max_samples // 2
-            )
-<<<<<<< HEAD
+        validation_dataset = load_dataset(
+            dataset_path=config.validation_dataset,
+            model_name=config.model_name,
+            layer=config.layer,
+            compute_activations=config.compute_activations,
+            n_per_class=config.max_samples // 2 if config.max_samples else None,
+        )
     elif config.validation_dataset:
         validation_dataset = splits["test"]
     else:
         validation_dataset = None
-=======
-        if not config.compute_activations:
-            validation_dataset = ActivationStore().enrich(
-                validation_dataset,
-                path=config.validation_dataset,
-                model_name=config.model_name,
-                layer=config.layer,
-            )
-        else:
-            model = LLMModel.load(config.model_name)
-            activations = model.get_batched_activations(
-                validation_dataset, layer=config.layer
-            )
-            validation_dataset = validation_dataset.assign(
-                activations=activations._activations,
-                attention_mask=activations._attention_mask,
-                input_ids=activations._input_ids,
-            )
->>>>>>> b5f37070
 
     # Create the probe:
     print("Creating probe ...")
@@ -288,7 +251,20 @@
 
         del eval_dataset
 
-    return results_list
+    coefs = get_coefs(probe)
+
+    print(f"Saving results to {EVALUATE_PROBES_DIR / config.output_filename}")
+    for result in results_list:
+        result.save_to(EVALUATE_PROBES_DIR / config.output_filename)
+
+    coefs_dict = {
+        "id": config.id,
+        "coefs": coefs[0].tolist(),  # type: ignore
+    }
+    with open(EVALUATE_PROBES_DIR / config.coefs_filename, "w") as f:
+        json.dump(coefs_dict, f)
+
+    return results_list, coefs
 
 
 if __name__ == "__main__":
