--- conflicted
+++ resolved
@@ -6,41 +6,24 @@
 from tqdm import tqdm
 
 from models_under_pressure.config import (
+    EVAL_DATASETS,
     EVALUATE_PROBES_DIR,
-<<<<<<< HEAD
-=======
     LOCAL_MODELS,
     SYNTHETIC_DATASET_PATH,
-    TEST_DATASETS,
->>>>>>> 8383f8c7
     EvalRunConfig,
 )
-from models_under_pressure.dataset_utils import (
-    load_train_test,
-)
+from models_under_pressure.dataset_utils import load_splits_lazy, load_dataset
 from models_under_pressure.interfaces.dataset import (
     LabelledDataset,
     subsample_balanced_subset,
 )
-<<<<<<< HEAD
 from models_under_pressure.interfaces.results import EvaluationResult
 from models_under_pressure.interfaces.results import DatasetResults
 from models_under_pressure.probes.base import Probe
 from models_under_pressure.probes.metrics import tpr_at_fixed_fpr_score
-from models_under_pressure.probes.probes import ProbeFactory
-=======
 from models_under_pressure.interfaces.probes import ProbeSpec
-from models_under_pressure.interfaces.results import DatasetResults, EvaluationResult
-from models_under_pressure.probes.base import Probe
-from models_under_pressure.probes.metrics import tpr_at_fixed_fpr_score
 from models_under_pressure.probes.probe_factory import ProbeFactory
-from models_under_pressure.probes.pytorch_classifiers import (
-    PytorchDifferenceOfMeansClassifier,
-)
-from models_under_pressure.probes.pytorch_probes import PytorchProbe
-from models_under_pressure.probes.sklearn_probes import SklearnProbe
 from models_under_pressure.utils import double_check_config
->>>>>>> 8383f8c7
 
 
 def inv_softmax(x: list[np.ndarray]) -> list[list[float]]:
@@ -156,16 +139,15 @@
 
 def run_evaluation(config: EvalRunConfig) -> list[EvaluationResult]:
     """Train a linear probe on our training dataset and evaluate on all eval datasets."""
-    train_dataset, validation_dataset = load_train_test(
+    splits = load_splits_lazy(
         dataset_path=config.dataset_path,
         n_per_class=config.max_samples,
         model_name=config.model_name,
         layer=config.layer,
         compute_activations=config.compute_activations,
     )
-    if not config.validation_dataset:
-        del validation_dataset
-    elif isinstance(config.validation_dataset, Path):
+
+    if isinstance(config.validation_dataset, Path):
         validation_dataset = LabelledDataset.load_from(config.validation_dataset)
         if (
             config.max_samples is not None
@@ -174,16 +156,18 @@
             validation_dataset = subsample_balanced_subset(
                 validation_dataset, n_per_class=config.max_samples // 2
             )
+    elif config.validation_dataset:
+        validation_dataset = splits["test"]
+    else:
+        validation_dataset = None
 
     # Create the probe:
     print("Creating probe ...")
     probe = ProbeFactory.build(
         probe=config.probe_spec,
-        train_dataset=train_dataset,
-        validation_dataset=validation_dataset if config.validation_dataset else None,
+        train_dataset=splits["train"],
+        validation_dataset=validation_dataset,
     )
-
-    del train_dataset
 
     results_list = []
 
@@ -192,18 +176,12 @@
     ):
         eval_dataset_name = eval_dataset_path.stem
         print(f"Loading eval dataset {eval_dataset_name} from {eval_dataset_path}")
-        eval_dataset, _ = load_train_test(
+        eval_dataset = load_dataset(
             dataset_path=eval_dataset_path,
             model_name=config.model_name,
             layer=config.layer,
             compute_activations=config.compute_activations,
-<<<<<<< HEAD
-            n_per_class=config.max_samples,
-=======
             n_per_class=config.max_samples // 2 if config.max_samples else None,
-            variation_type=config.variation_type,
-            variation_value=config.variation_value,
->>>>>>> 8383f8c7
         )
 
         print(f"Evaluating probe on {eval_dataset_name} ...")
@@ -244,9 +222,7 @@
 
         del eval_dataset
 
-<<<<<<< HEAD
-=======
-    return results_list, coefs
+    return results_list
 
 
 if __name__ == "__main__":
@@ -267,17 +243,11 @@
         dataset_path=SYNTHETIC_DATASET_PATH,
         # validation_dataset=SYNTHETIC_DATASET_PATH,
         validation_dataset=True,
+        eval_datasets=list(EVAL_DATASETS.values()),
     )
 
     double_check_config(config)
 
     print(f"Running probe evaluation with ID {config.id}")
     print(f"Results will be saved to {EVALUATE_PROBES_DIR / config.output_filename}")
-    results, coefs = run_evaluation(config=config)
-
->>>>>>> 8383f8c7
-    print(f"Saving results to {EVALUATE_PROBES_DIR / config.output_filename}")
-    for result in results_list:
-        result.save_to(EVALUATE_PROBES_DIR / config.output_filename)
-
-    return results_list+    run_evaluation(config=config)