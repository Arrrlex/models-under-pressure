--- conflicted
+++ resolved
@@ -21,15 +21,8 @@
     PreTrainedTokenizerFast,
 )
 
-<<<<<<< HEAD
 from models_under_pressure.config import FinetuneBaselineConfig, global_settings
-=======
-from models_under_pressure.config import (
-    DataEfficiencyBaselineConfig,
-    global_settings,
-)
 from models_under_pressure.dataset_utils import load_dataset, load_train_test
->>>>>>> d1735cc5
 from models_under_pressure.interfaces.dataset import BaseDataset, LabelledDataset
 from models_under_pressure.interfaces.results import FinetunedBaselineResults
 from models_under_pressure.utils import hf_login
@@ -694,7 +687,7 @@
 
 
 def get_finetuned_baseline_results(
-    finetune_config: DataEfficiencyBaselineConfig,
+    finetune_config: FinetuneBaselineConfig,
     train_dataset_path: Path,
     eval_datasets: dict[str, Path],
     max_samples: Optional[int] = None,
