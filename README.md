# Models Under Pressure

## Setup

In order to run this code:

1. Install uv and run `uv sync`
2. Create a cloudflare account and create an R2 bucket to store datasets & activations
3. Add a `.env` file to the project root with the following environment variables:
  ```
  OPENAI_API_KEY=
  OPEN_ROUTER_API_KEY=
  HF_TOKEN=
  R2_ACCESS_KEY_ID=
  R2_SECRET_ACCESS_KEY=
  R2_DATASETS_BUCKET=
  R2_ACTIVATIONS_BUCKET=
  R2_ACCOUNT_ID=
  ACTIVATIONS_DIR=
  HF_HOME=
  WANDB_API_KEY=
  ```

## Activations

In order to train or run inference with probes, you'll need to compute and store activations. You can do that using the `mup acts store` command. Here is an example:

```bash
uv run mup acts store --model 'meta-llama/Llama-3.2-1B-Instruct' --layer 11 --dataset data/training/prompts_4x/train.jsonl
```

This will compute activations, save them locally to `ACTIVATIONS_DIR`, and upload them to `R2_ACTIVATIONS_BUCKET`.

## Datasets

We contribute a new synthetic dataset we use for training, as well as slightly modified external datasets labelled for stakes we use for evaluation.

Our datasets can be found here:

| Dataset Name | Balanced | Raw |
|--------------|----------|-----|
| Training | [train](https://pub-fd16e959a4f14ca48765b437c9425ba6.r2.dev/training/prompts_4x/train.jsonl); [test](https://pub-fd16e959a4f14ca48765b437c9425ba6.r2.dev/training/prompts_4x/test.jsonl) | - |
| Anthropic HH | [dev](https://pub-fd16e959a4f14ca48765b437c9425ba6.r2.dev/evals/dev/anthropic_balanced_apr_23.jsonl); [test](https://pub-fd16e959a4f14ca48765b437c9425ba6.r2.dev/evals/test/anthropic_test_balanced_apr_23.jsonl) | [dev](https://pub-fd16e959a4f14ca48765b437c9425ba6.r2.dev/evals/dev/anthropic_raw_apr_23.jsonl); [test](https://pub-fd16e959a4f14ca48765b437c9425ba6.r2.dev/evals/test/anthropic_test_raw_apr_23.jsonl) |
| MT | [dev](https://pub-fd16e959a4f14ca48765b437c9425ba6.r2.dev/evals/dev/mt_balanced_apr_30.jsonl); [test](https://pub-fd16e959a4f14ca48765b437c9425ba6.r2.dev/evals/test/mt_test_balanced_apr_30.jsonl) | [dev](https://pub-fd16e959a4f14ca48765b437c9425ba6.r2.dev/evals/dev/mt_raw_apr_30.jsonl); [test](https://pub-fd16e959a4f14ca48765b437c9425ba6.r2.dev/evals/test/mt_test_raw_apr_30.jsonl) |
| MTS | [dev](https://pub-fd16e959a4f14ca48765b437c9425ba6.r2.dev/evals/dev/mts_balanced_apr_22.jsonl); [test](https://pub-fd16e959a4f14ca48765b437c9425ba6.r2.dev/evals/test/mts_test_balanced_apr_22.jsonl) | [dev](https://pub-fd16e959a4f14ca48765b437c9425ba6.r2.dev/evals/dev/mts_raw_apr_22.jsonl); [test](https://pub-fd16e959a4f14ca48765b437c9425ba6.r2.dev/evals/test/mts_test_raw_apr_22.jsonl) |
| Toolace | [dev](https://pub-fd16e959a4f14ca48765b437c9425ba6.r2.dev/evals/dev/toolace_balanced_apr_22.jsonl); [test](https://pub-fd16e959a4f14ca48765b437c9425ba6.r2.dev/evals/test/toolace_test_balanced_apr_22.jsonl) | [dev](https://pub-fd16e959a4f14ca48765b437c9425ba6.r2.dev/evals/dev/toolace_raw_apr_22.jsonl); [test](https://pub-fd16e959a4f14ca48765b437c9425ba6.r2.dev/evals/test/toolace_test_raw_apr_22.jsonl) |
| Mental Health | [test](https://pub-fd16e959a4f14ca48765b437c9425ba6.r2.dev/evals/test/mental_health_test_balanced_apr_22.jsonl) | [test](https://pub-fd16e959a4f14ca48765b437c9425ba6.r2.dev/evals/test/mental_health_test_raw_apr_22.jsonl) |
| Aya Redteaming | [test](https://pub-fd16e959a4f14ca48765b437c9425ba6.r2.dev/evals/test/aya_redteaming_balanced.csv) | [test](https://pub-fd16e959a4f14ca48765b437c9425ba6.r2.dev/evals/test/aya_redteaming.jsonl) |

<<<<<<< HEAD
=======
## Running Experiments

### Training on Dev Split of Evaluation Datasets

- Run `experiments/dev_split_training.py` for the best probe with different settings of `dev_sample_usage`. The script computes results 5 times by default with the same settings.
  - Important: Set `gradient_accumulation_steps` to 1 in the config of the corresponding probe, since training data for this experiment can consist only of few samples and no learning occurs if number of batches is less than gradient accumulation steps.
- Run `figures/dev_split_training_plot.py` to generate the corresponding plot. Adjust file paths end of the file before.
  - If you want to include the line for the baseline, you can obtain the corresponding file from the cascade experiment.


### Data Efficiency Experiment

Code for running the data efficiency experiment is included in [experiments/data_efficiency.py](./src/models_under_pressure/experiments/data_efficiency.py). You can run that file directly after adjusting the configurations at the end of it and calling one of the functions defined in that file:

- Use the function `run_data_efficiency_experiment` to get results for different types of probes.
- Use the function `run_data_efficiency_finetune_baseline_with_activations` to compute results for the finetuned baselines. (Adjust config accordingly and run one baseline model at a time.)

Generate the plot by putting all results files into a single directory and calling the script [figures/plot_data_efficiency.py](./src/models_under_pressure/figures/plot_data_efficiency.py).


### Cascade Plot

- To generate finetuning results, run `notebooks/finetuning_for_cascade.py` (adjust the settings in that script depending on the model you want to finetune)
- To generate the other results, run `experiments/monitoring_cascade.py`. The corresponding configuration files can be found under `config/experiments/monitoring_cascade.yaml` and `config/experiments/monitoring_cascade/`. It has one part for computing the results and a second part to generate the plot based on the results.
  - Result generation: The script generates result files for the selected probe and the continuation baselines.
  - Plot generation: Make sure that all the relevant files are included in one directory. This typically involves moving the finetuned baseline results into the directory with the other results. Then run the analysis step of the script.
  - For generating the full cascade plot (appendix), make sure that in `analyze.yaml`, the `baseline_models` and `finetuned_baseline_models` selections are both set to null, so that all results are displayed. Also, you might want to tweak a few arguments of the plotting function such as reducing `y_lim`.

  ### Figure 1 Plot

- The script to generate this plot uses outputs from the cascade experiment. Run the cascade experiment to compute the full results (e.g. using null for model selections in `analyze.yaml`)
- Then run [figures/plot_method_comparison.py](./src/models_under_pressure/figures/plot_method_comparison.py)


## Computing Baselines

### Prompted Baselines

Run `uv run python src/models_under_pressure/scripts/run_experiment.py +experiment=run_baselines model=<MODEL>` (replacing `<MODEL>` by "llama-1b", "llama-70b", "gemma-1b" etc.) to generate the results of the respective prompted model on all dev datasets (make default for `eval_datasets` in `config/config.yaml` is set to `dev_balanced`) for all prompt templates. All results are written in JSONL format to a single results file.


## Dataset
>>>>>>> 2fd08905

### Generating Dev Datasets for Evaluation

Run the files `anthropic_dataset.py`, `mt_dataset.py`, `mts_dataset.py` and `toolace_dataset.py` from `src/models_under_pressure/eval_datasets/`.
That will create the corresponding dataset files (raw and balanced) in the dev evals directory (see config.py).

Run the script `label_distribution.py` from `src/models_under_pressure/scripts/` to see number of high-stakes/low-stakes/ambiguous
for all eval datasets.

Warning: Creating further dev samples when test datasets are already present can lead to overlap between dev and test.
Ideally, first generate the full dev datasets and then create the test datasets to avoid overlap.

### Generating Test Datasets for Evaluation

Run the files `anthropic_dataset.py`, `mt_dataset.py`, `mts_dataset.py` and `toolace_dataset.py` from `src/models_under_pressure/eval_datasets/`,
using the `--split=test` argument.
That will create the corresponding dataset files (raw and balanced) in the test evals directory (see config.py).

After that, run the script `eval_dataset_split_check.py` to ensure that there is no overlap between dev and test datasets.
(Note that MT does have duplicates, so for that dataset you can expect some overlap by default.)


### Notes on Dataset Versions

Apr 15 versions (all based on calling parts of `modify_dataset.py`):

- ToolACE dev and test datasets: Based on previous dev dataset (raw version), modify the system prompt and relabel after adding system prompt.
- Anthropic dev and test datasets: Adding system prompt to each sample, otherwise no changes.
- MT dev and test datasets: Adding system prompt to each sample, removing cases where transcription length is less than description length, and adding more info to input.

Apr 16 versions (all based on calling parts of `modify_dataset.py`)

- MTS dev and test datasets: Parsing conversations (using strict mode), adding system prompt and relabelling.
- MT dev and test datasets: Adding system prompt to each sample, adding more info to input and relabelling.
- Anthropic dev and test datasets: Adding system prompt to each sample and relabelling.

Apr 22 versions (all based on calling parts of `modify_dataset.py`)

- MTS dev and test datasets: Same as before with slightly modified system prompt (fixed typo and dropping "guest families" part).
- ToolACE dev and test datasets: Based on original dataset, modify the system prompt (only changing first sentence and removing a later confusing sentence) and relabel after adding system prompt.
- Aya Redteaming dataset (only test): Added a system prompt and relabelled.
- Mental health dataset (only test): Added a system prompt and relabelled.

Apr 23 version of Anthropic (dev and test): Remove the duplicate system prompt, relabelling again just in case.

Apr 30 version of MT (dev and test): Moved 350 samples from test raw to dev raw and resampled the balanced versions.


### Deployment Context Datasets

Medical deployment dataset:

- Pair IDs up to 60 were generated using Gemini 2.5 Pro
- Additional pairs were created with GPT 4.5, giving the pairs from Gemini as examples
- Script `create_deployment_datasets.py` was used to convert into proper Dataset and relabel (which led to removal of many items)

Software deployment dataset:

- All items generated with GPT 4.5
- Script `create_deployment_datasets.py` was used to convert into proper Dataset and relabel (which led to removal of many items)

Chatbot deployment dataset:

- All items generated with GPT 4.5
- Script `create_deployment_datasets.py` was used to convert into proper Dataset and relabel (which led to removal of many items)

Combined deployment dataset: Created by concatenating all previous datasets.


## Running Experiments

### Probe Comparison
- Run `scripts/compare_probes.sh` to train probes and run prediction against all evaluation datasets
- Run `compare_probes_plot.py` to generate the bar chart

## Probe Calibration
Run `experiments/calibration.py`, modifying the paths in the `if __name == '__main__'` block to point to the relevant files generated by `compare_probes.sh`

## Probe Visualisation

To view the probe visualisation, run

### Training on Dev Split of Evaluation Datasets

- Run `experiments/dev_split_training.py` for the best probe with different settings of `dev_sample_usage`. The script computes results 5 times by default with the same settings.
  - Important: Set `gradient_accumulation_steps` to 1 in the config of the corresponding probe, since training data for this experiment can consist only of few samples and no learning occurs if number of batches is less than gradient accumulation steps.
- Run `figures/dev_split_training_plot.py` to generate the corresponding plot. Adjust file paths end of the file before.
  - If you want to include the line for the baseline, you can obtain the corresponding file from the cascade experiment.


### Data Efficiency Experiment

Code for running the data efficiency experiment is included in [experiments/data_efficiency.py](./src/models_under_pressure/experiments/data_efficiency.py). You can run that file directly after adjusting the configurations at the end of it and calling one of the functions defined in that file:

- Use the function `run_data_efficiency_experiment` to get results for different types of probes.
- Use the function `run_data_efficiency_finetune_baseline_with_activations` to compute results for the finetuned baselines. (Adjust config accordingly and run one baseline model at a time.)

### Cascade Plot

- To generate finetuning results, run `notebooks/finetuning_for_cascade.py` (adjust the settings in that script depending on the model you want to finetune)
- To generate the other results, run `experiments/monitoring_cascade.py`. The corresponding configuration files can be found under `config/experiments/monitoring_cascade.yaml` and `config/experiments/monitoring_cascade/`. It has one part for computing the results and a second part to generate the plot based on the results.
  - Result generation: The script generates result files for the selected probe and the continuation baselines.
  - Plot generation: Make sure that all the relevant files are included in one directory. This typically involves moving the finetuned baseline results into the directory with the other results. Then run the analysis step of the script.
  - For generating the full cascade plot (appendix), make sure that in `analyze.yaml`, the `baseline_models` and `finetuned_baseline_models` selections are both set to null, so that all results are displayed. Also, you might want to tweak a few arguments of the plotting function such as reducing `y_lim`.


## Computing Baselines

### Prompted Baselines

Run `uv run python src/models_under_pressure/scripts/run_experiment.py +experiment=run_baselines model=<MODEL>` (replacing `<MODEL>` by "llama-1b", "llama-70b", "gemma-1b" etc.) to generate the results of the respective prompted model on all dev datasets (make default for `eval_datasets` in `config/config.yaml` is set to `dev_balanced`) for all prompt templates. All results are written in JSONL format to a single results file.<|MERGE_RESOLUTION|>--- conflicted
+++ resolved
@@ -47,51 +47,6 @@
 | Mental Health | [test](https://pub-fd16e959a4f14ca48765b437c9425ba6.r2.dev/evals/test/mental_health_test_balanced_apr_22.jsonl) | [test](https://pub-fd16e959a4f14ca48765b437c9425ba6.r2.dev/evals/test/mental_health_test_raw_apr_22.jsonl) |
 | Aya Redteaming | [test](https://pub-fd16e959a4f14ca48765b437c9425ba6.r2.dev/evals/test/aya_redteaming_balanced.csv) | [test](https://pub-fd16e959a4f14ca48765b437c9425ba6.r2.dev/evals/test/aya_redteaming.jsonl) |
 
-<<<<<<< HEAD
-=======
-## Running Experiments
-
-### Training on Dev Split of Evaluation Datasets
-
-- Run `experiments/dev_split_training.py` for the best probe with different settings of `dev_sample_usage`. The script computes results 5 times by default with the same settings.
-  - Important: Set `gradient_accumulation_steps` to 1 in the config of the corresponding probe, since training data for this experiment can consist only of few samples and no learning occurs if number of batches is less than gradient accumulation steps.
-- Run `figures/dev_split_training_plot.py` to generate the corresponding plot. Adjust file paths end of the file before.
-  - If you want to include the line for the baseline, you can obtain the corresponding file from the cascade experiment.
-
-
-### Data Efficiency Experiment
-
-Code for running the data efficiency experiment is included in [experiments/data_efficiency.py](./src/models_under_pressure/experiments/data_efficiency.py). You can run that file directly after adjusting the configurations at the end of it and calling one of the functions defined in that file:
-
-- Use the function `run_data_efficiency_experiment` to get results for different types of probes.
-- Use the function `run_data_efficiency_finetune_baseline_with_activations` to compute results for the finetuned baselines. (Adjust config accordingly and run one baseline model at a time.)
-
-Generate the plot by putting all results files into a single directory and calling the script [figures/plot_data_efficiency.py](./src/models_under_pressure/figures/plot_data_efficiency.py).
-
-
-### Cascade Plot
-
-- To generate finetuning results, run `notebooks/finetuning_for_cascade.py` (adjust the settings in that script depending on the model you want to finetune)
-- To generate the other results, run `experiments/monitoring_cascade.py`. The corresponding configuration files can be found under `config/experiments/monitoring_cascade.yaml` and `config/experiments/monitoring_cascade/`. It has one part for computing the results and a second part to generate the plot based on the results.
-  - Result generation: The script generates result files for the selected probe and the continuation baselines.
-  - Plot generation: Make sure that all the relevant files are included in one directory. This typically involves moving the finetuned baseline results into the directory with the other results. Then run the analysis step of the script.
-  - For generating the full cascade plot (appendix), make sure that in `analyze.yaml`, the `baseline_models` and `finetuned_baseline_models` selections are both set to null, so that all results are displayed. Also, you might want to tweak a few arguments of the plotting function such as reducing `y_lim`.
-
-  ### Figure 1 Plot
-
-- The script to generate this plot uses outputs from the cascade experiment. Run the cascade experiment to compute the full results (e.g. using null for model selections in `analyze.yaml`)
-- Then run [figures/plot_method_comparison.py](./src/models_under_pressure/figures/plot_method_comparison.py)
-
-
-## Computing Baselines
-
-### Prompted Baselines
-
-Run `uv run python src/models_under_pressure/scripts/run_experiment.py +experiment=run_baselines model=<MODEL>` (replacing `<MODEL>` by "llama-1b", "llama-70b", "gemma-1b" etc.) to generate the results of the respective prompted model on all dev datasets (make default for `eval_datasets` in `config/config.yaml` is set to `dev_balanced`) for all prompt templates. All results are written in JSONL format to a single results file.
-
-
-## Dataset
->>>>>>> 2fd08905
 
 ### Generating Dev Datasets for Evaluation
 
@@ -189,6 +144,8 @@
 - Use the function `run_data_efficiency_experiment` to get results for different types of probes.
 - Use the function `run_data_efficiency_finetune_baseline_with_activations` to compute results for the finetuned baselines. (Adjust config accordingly and run one baseline model at a time.)
 
+Generate the plot by putting all results files into a single directory and calling the script [figures/plot_data_efficiency.py](./src/models_under_pressure/figures/plot_data_efficiency.py).
+
 ### Cascade Plot
 
 - To generate finetuning results, run `notebooks/finetuning_for_cascade.py` (adjust the settings in that script depending on the model you want to finetune)
@@ -197,6 +154,11 @@
   - Plot generation: Make sure that all the relevant files are included in one directory. This typically involves moving the finetuned baseline results into the directory with the other results. Then run the analysis step of the script.
   - For generating the full cascade plot (appendix), make sure that in `analyze.yaml`, the `baseline_models` and `finetuned_baseline_models` selections are both set to null, so that all results are displayed. Also, you might want to tweak a few arguments of the plotting function such as reducing `y_lim`.
 
+### Figure 1 Plot
+
+- The script to generate this plot uses outputs from the cascade experiment. Run the cascade experiment to compute the full results (e.g. using null for model selections in `analyze.yaml`)
+- Then run [figures/plot_method_comparison.py](./src/models_under_pressure/figures/plot_method_comparison.py)
+
 
 ## Computing Baselines
 
