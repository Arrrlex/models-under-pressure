name: lda
<<<<<<< HEAD
hyperparams: {}
=======
hyperparams:
  batch_size: 16384
  epochs: 3
>>>>>>> 8ba0d584
<|MERGE_RESOLUTION|>--- conflicted
+++ resolved
@@ -1,8 +1,3 @@
 name: lda
-<<<<<<< HEAD
-hyperparams: {}
-=======
 hyperparams:
-  batch_size: 16384
-  epochs: 3
->>>>>>> 8ba0d584
+  batch_size: 16384