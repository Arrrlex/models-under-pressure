--- conflicted
+++ resolved
@@ -1,8 +1,3 @@
 name: difference_of_means
-<<<<<<< HEAD
-hyperparams: {}
-=======
 hyperparams:
-  batch_size: 16384
-  epochs: 3
->>>>>>> 8ba0d584
+  batch_size: 16384